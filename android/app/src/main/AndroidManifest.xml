<manifest xmlns:android="http://schemas.android.com/apk/res/android"
    package="it.netknights.piauthenticator">

    <!-- io.flutter.app.FlutterApplication is an android.app.Application that
         calls FlutterMain.startInitialization(this); in its onCreate method.
         In most cases you can leave this as-is, but you if you want to provide
         additional functionality it is fine to subclass or reimplement
         FlutterApplication and put your custom class here. -->
    <uses-permission android:name="android.permission.CAMERA" />
    <application
<<<<<<< HEAD
        android:name="io.flutter.app.FlutterApplication"
        android:icon="@mipmap/ic_launcher"
        android:label="privacyIDEA Authenticator">
        <activity
            android:name=".MainActivity"
            android:configChanges="orientation|keyboardHidden|keyboard|screenSize|smallestScreenSize|locale|layoutDirection|fontScale|screenLayout|density|uiMode"
=======
        android:name=".Application"
        android:allowBackup="false"
        android:fullBackupContent="false"
        android:icon="@mipmap/ic_launcher"
        android:label="privacyIDEA Authenticator">
        <activity android:name="com.apptreesoftware.barcodescan.BarcodeScannerActivity" />
        <activity
            android:name=".MainActivity"
            android:configChanges="orientation|keyboardHidden|keyboard|screenSize|locale|layoutDirection|fontScale|screenLayout|density|uiMode"
>>>>>>> 33930d2b
            android:hardwareAccelerated="true"
            android:launchMode="singleTop"
            android:theme="@style/LaunchTheme"
            android:windowSoftInputMode="adjustResize">
            <!-- Deep Links -->
            <intent-filter>
                <action android:name="android.intent.action.VIEW" />

                <category android:name="android.intent.category.DEFAULT" />
                <category android:name="android.intent.category.BROWSABLE" />
                <!-- Accepts URIs that begin with YOUR_SCHEME://-->
                <data android:scheme="otpauth" />
            </intent-filter>
            <!-- Specifies an Android theme to apply to this Activity as soon as
                 the Android process has started. This theme is visible to the user
                 while the Flutter UI initializes. After that, this theme continues
                 to determine the Window background behind the Flutter UI. -->
            <meta-data
                android:name="io.flutter.embedding.android.NormalTheme"
                android:resource="@style/NormalTheme" />
            <!-- Displays an Android View that continues showing the launch screen
                 Drawable until Flutter paints its first frame, then this splash
                 screen fades out. A splash screen is useful to avoid any visual
                 gap between the end of Android's launch screen and the painting of
                 Flutter's first frame. -->
            <meta-data
                android:name="io.flutter.embedding.android.SplashScreenDrawable"
                android:resource="@drawable/launch_background" />
            <intent-filter>
                <action android:name="android.intent.action.MAIN" />
                <category android:name="android.intent.category.LAUNCHER" />
            </intent-filter>
        </activity>
        <!-- Don't delete the meta-data below.
             This is used by the Flutter tool to generate GeneratedPluginRegistrant.java -->
        <meta-data
            android:name="flutterEmbedding"
            android:value="2" />
    </application>
</manifest><|MERGE_RESOLUTION|>--- conflicted
+++ resolved
@@ -8,24 +8,14 @@
          FlutterApplication and put your custom class here. -->
     <uses-permission android:name="android.permission.CAMERA" />
     <application
-<<<<<<< HEAD
         android:name="io.flutter.app.FlutterApplication"
+        android:allowBackup="false"
+        android:fullBackupContent="false"
         android:icon="@mipmap/ic_launcher"
         android:label="privacyIDEA Authenticator">
         <activity
             android:name=".MainActivity"
             android:configChanges="orientation|keyboardHidden|keyboard|screenSize|smallestScreenSize|locale|layoutDirection|fontScale|screenLayout|density|uiMode"
-=======
-        android:name=".Application"
-        android:allowBackup="false"
-        android:fullBackupContent="false"
-        android:icon="@mipmap/ic_launcher"
-        android:label="privacyIDEA Authenticator">
-        <activity android:name="com.apptreesoftware.barcodescan.BarcodeScannerActivity" />
-        <activity
-            android:name=".MainActivity"
-            android:configChanges="orientation|keyboardHidden|keyboard|screenSize|locale|layoutDirection|fontScale|screenLayout|density|uiMode"
->>>>>>> 33930d2b
             android:hardwareAccelerated="true"
             android:launchMode="singleTop"
             android:theme="@style/LaunchTheme"
