--- conflicted
+++ resolved
@@ -46,11 +46,7 @@
 
     defaultConfig {
         applicationId "it.netknights.piauthenticator"
-<<<<<<< HEAD
-        minSdkVersion 18
-=======
         minSdkVersion 19
->>>>>>> 41e402ad
         targetSdkVersion 29
         versionCode flutterVersionCode.toInteger()
         versionName flutterVersionName
