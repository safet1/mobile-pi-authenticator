/*
  privacyIDEA Authenticator

  Authors: Timo Sturm <timo.sturm@netknights.it>

  Copyright (c) 2017-2021 NetKnights GmbH

  Licensed under the Apache License, Version 2.0 (the "License");
  you may not use this file except in compliance with the License.
  You may obtain a copy of the License at

  http://www.apache.org/licenses/LICENSE-2.0

  Unless required by applicable law or agreed to in writing, software
  distributed under the License is distributed on an "AS IS" BASIS,
  WITHOUT WARRANTIES OR CONDITIONS OF ANY KIND, either express or implied.
  See the License for the specific language governing permissions and
  limitations under the License.
*/

import 'dart:convert';
import 'dart:developer';
import 'dart:io';
import 'dart:typed_data';
import 'dart:ui';

import 'package:firebase_messaging/firebase_messaging.dart';
import 'package:flutter/material.dart';
import 'package:flutter_gen/gen_l10n/app_localizations.dart';
import 'package:http/http.dart';
import 'package:pi_authenticator_legacy/pi_authenticator_legacy.dart';
import 'package:privacyidea_authenticator/model/tokens.dart';
import 'package:privacyidea_authenticator/utils/crypto_utils.dart';
import 'package:privacyidea_authenticator/utils/network_utils.dart';
import 'package:privacyidea_authenticator/utils/push_provider.dart';
import 'package:privacyidea_authenticator/utils/storage_utils.dart';

class UpdateFirebaseTokenDialog extends StatefulWidget {
  @override
  State<StatefulWidget> createState() => _UpdateFirebaseTokenDialogState();
}

class _UpdateFirebaseTokenDialogState extends State<UpdateFirebaseTokenDialog> {
  Widget _content = Row(
    mainAxisAlignment: MainAxisAlignment.center,
    children: <Widget>[CircularProgressIndicator()],
  );

  @override
  void initState() {
    super.initState();
    _updateFbTokens();
  }

  @override
  Widget build(BuildContext context) {
    return BackdropFilter(
      filter: ImageFilter.blur(sigmaX: 5, sigmaY: 5),
      child: AlertDialog(
        title: Text(AppLocalizations.of(context)!.synchronizingTokens),
        content: _content,
        actions: <Widget>[
          TextButton(
            child: Text(AppLocalizations.of(context)!.dismiss),
            onPressed: () => Navigator.pop(context),
          ),
        ],
      ),
    );
  }

  void _updateFbTokens() async {
    log('Starting update of firebase token.',
        name: 'update_firebase_token_dialog.dart');

    List<PushToken> tokenList =
        (await StorageUtil.loadAllTokens()).whereType<PushToken>().toList();

    // TODO What to do with poll only tokens if google-services is used?

<<<<<<< HEAD
    String token = (await FirebaseMessaging.instance.getToken())!;
=======
    String token = await PushProvider.getFBToken();
>>>>>>> 20112d12

    // TODO Is there a good way to handle these tokens?
    List<PushToken> tokenWithOutUrl =
        tokenList.where((e) => e.url == null).toList();
    List<PushToken> tokenWithUrl =
        tokenList.where((e) => e.url != null).toList();
    List<PushToken> tokenWithFailedUpdate = [];

    for (PushToken p in tokenWithUrl) {
      // POST /ttype/push HTTP/1.1
      //Host: example.com
      //
      //new_fb_token=<new firebase token>
      //serial=<tokenserial>element
      //timestamp=<timestamp>
      //signature=SIGNATURE(<new firebase token>|<tokenserial>|<timestamp>)

      String timestamp = DateTime.now().toUtc().toIso8601String();

      String message = '$token|${p.serial}|$timestamp';

      String signature = p.privateTokenKey == null
          ? await Legacy.sign(p.serial, message)
          : createBase32Signature(
              p.getPrivateTokenKey()!, utf8.encode(message) as Uint8List);

      Response response;
      try {
        response = await doPost(sslVerify: p.sslVerify!, url: p.url!, body: {
          'new_fb_token': token,
          'serial': p.serial,
          'timestamp': timestamp,
          'signature': signature
        });

        if (response.statusCode == 200) {
          log('Updating firebase token for push token: ${p.serial} succeeded!',
              name: 'update_firebase_token_dialog.dart');
        } else {
          log('Updating firebase token for push token: ${p.serial} failed!',
              name: 'update_firebase_token_dialog.dart');
          tokenWithFailedUpdate.add(p);
        }
      } on SocketException catch (e) {
        log('Socket exception occurred: $e',
            name: 'update_firebase_token_dialog.dart');
        ScaffoldMessenger.of(context).showSnackBar(SnackBar(
          content: Text(AppLocalizations.of(context)!
              .errorSynchronizationNoNetworkConnection),
          duration: Duration(seconds: 3),
        ));
        Navigator.pop(context);
        return;
      }
    }

    if (tokenWithFailedUpdate.isEmpty && tokenWithOutUrl.isEmpty) {
      setState(() {
        _content = Text(AppLocalizations.of(context)!.allTokensSynchronized);
      });
    } else {
      List<Widget> children = [];

      if (tokenWithFailedUpdate.isNotEmpty) {
        children.add(Text(AppLocalizations.of(context)!.synchronizationFailed));
        for (PushToken p in tokenWithFailedUpdate) {
          children.add(Text('• ${p.label}'));
        }
      }

      if (tokenWithOutUrl.isNotEmpty) {
        if (children.isNotEmpty) {
          children.add(Divider());
        }

        children.add(Text(
            AppLocalizations.of(context)!.tokensDoNotSupportSynchronization));
        for (PushToken p in tokenWithOutUrl) {
          children.add(Text('• ${p.label}'));
        }
      }

      final ScrollController controller = ScrollController();

      setState(() {
        _content = Scrollbar(
          isAlwaysShown: true,
          controller: controller,
          child: SingleChildScrollView(
            controller: controller,
            child: Column(
              crossAxisAlignment: CrossAxisAlignment.start,
              children: children,
            ),
          ),
        );
      });
    }
  }
}<|MERGE_RESOLUTION|>--- conflicted
+++ resolved
@@ -78,11 +78,7 @@
 
     // TODO What to do with poll only tokens if google-services is used?
 
-<<<<<<< HEAD
-    String token = (await FirebaseMessaging.instance.getToken())!;
-=======
     String token = await PushProvider.getFBToken();
->>>>>>> 20112d12
 
     // TODO Is there a good way to handle these tokens?
     List<PushToken> tokenWithOutUrl =
