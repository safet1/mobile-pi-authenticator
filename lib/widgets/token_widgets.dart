/*
  privacyIDEA Authenticator

  Authors: Timo Sturm <timo.sturm@netknights.it>

  Copyright (c) 2017-2021 NetKnights GmbH

  Licensed under the Apache License, Version 2.0 (the "License");
  you may not use this file except in compliance with the License.
  You may obtain a copy of the License at

  http://www.apache.org/licenses/LICENSE-2.0

  Unless required by applicable law or agreed to in writing, software
  distributed under the License is distributed on an "AS IS" BASIS,
  WITHOUT WARRANTIES OR CONDITIONS OF ANY KIND, either express or implied.
  See the License for the specific language governing permissions and
  limitations under the License.
*/

import 'dart:async';
import 'dart:convert';
import 'dart:developer';
import 'dart:io';
import 'dart:typed_data';
import 'dart:ui';

import 'package:catcher/catcher.dart';
import 'package:flutter/cupertino.dart';
import 'package:flutter/material.dart';
import 'package:flutter/scheduler.dart';
import 'package:flutter/services.dart';
import 'package:flutter_gen/gen_l10n/app_localizations.dart';
import 'package:flutter_slidable/flutter_slidable.dart';
import 'package:flutterlifecyclehooks/flutterlifecyclehooks.dart';
import 'package:http/http.dart';
import 'package:pi_authenticator_legacy/pi_authenticator_legacy.dart';
import 'package:pointycastle/asymmetric/api.dart';
import 'package:privacyidea_authenticator/model/tokens.dart';
import 'package:privacyidea_authenticator/screens/main_screen.dart';
import 'package:privacyidea_authenticator/utils/crypto_utils.dart';
import 'package:privacyidea_authenticator/utils/network_utils.dart';
import 'package:privacyidea_authenticator/utils/parsing_utils.dart';
import 'package:privacyidea_authenticator/utils/storage_utils.dart';
import 'package:privacyidea_authenticator/utils/utils.dart';

typedef GetFBTokenCallback = Future<String?> Function();

class TokenWidget extends StatefulWidget {
  final Token _token;
  final VoidCallback _onDeleteClicked;
  final GetFBTokenCallback _getFirebaseToken;

  TokenWidget(Token token,
      {required onDeleteClicked, required getFirebaseToken})
      : this._token = token,
        this._onDeleteClicked = onDeleteClicked,
        this._getFirebaseToken = getFirebaseToken,
        super(key: ObjectKey(token));

  @override
  State<StatefulWidget> createState() {
    if (_token is HOTPToken) {
      return _HotpWidgetState(_token as OTPToken);
    } else if (_token is TOTPToken) {
      return _TotpWidgetState(_token as OTPToken);
    } else if (_token is PushToken) {
      return _PushWidgetState(_token);
    } else {
      throw ArgumentError.value(_token, "token",
          "The token [$_token] is of unknown type and not supported.");
    }
  }
}

abstract class _TokenWidgetState extends State<TokenWidget> {
  Token _token;
  static final SlidableController _slidableController = SlidableController();

  _TokenWidgetState(this._token) {
    _saveThisToken();
  }

  @override
  Widget build(BuildContext context) {
    return Slidable(
      key: ValueKey(_token.id),
      // This is used to only let one Slidable be open at a time.
      controller: _slidableController,
      actionPane: SlidableDrawerActionPane(),
      actionExtentRatio: 0.25,
      child: _buildTile(),
      secondaryActions: <Widget>[
        IconSlideAction(
          caption: AppLocalizations.of(context)!.delete,
          color: Colors.red,
          icon: Icons.delete,
          onTap: () => _deleteTokenDialog(),
        ),
        IconSlideAction(
          caption: AppLocalizations.of(context)!.rename,
          color: Colors.blue,
          icon: Icons.edit,
          onTap: () => _renameTokenDialog(),
        ),
      ],
    );
  }

  void _renameTokenDialog() {
    final _nameInputKey = GlobalKey<FormFieldState>();
    String _selectedName = _token.label;

    showDialog(
        context: context,
        builder: (BuildContext context) {
          return AlertDialog(
            title: Text(AppLocalizations.of(context)!.renameToken),
            content: TextFormField(
              autofocus: true,
              initialValue: _selectedName,
              key: _nameInputKey,
              onChanged: (value) {
                if (mounted) {
                  setState(() => _selectedName = value);
                }
              },
              decoration: InputDecoration(
                  labelText: AppLocalizations.of(context)!.name),
              validator: (value) {
                if (value!.isEmpty) {
                  return AppLocalizations.of(context)!.name;
                }
                return null;
              },
            ),
            actions: <Widget>[
              TextButton(
                child: Text(
                  AppLocalizations.of(context)!.cancel,
                  style: Theme.of(context).textTheme.headline6,
                ),
                onPressed: () => Navigator.of(context).pop(),
              ),
              TextButton(
                child: Text(
                  AppLocalizations.of(context)!.rename,
                  style: Theme.of(context).textTheme.headline6,
                ),
                onPressed: () {
                  if (_nameInputKey.currentState!.validate()) {
                    _renameClicked(_selectedName);
                    Navigator.of(context).pop();
                  }
                },
              ),
            ],
          );
        });
  }

  void _renameClicked(String newLabel) async {
    _token.label = newLabel;
    await _saveThisToken();
    log(
      "Renamed token:",
      name: "token_widgets.dart",
      error: "\"${_token.label}\" changed to \"$newLabel\"",
    );

    if (mounted) {
      setState(() {});
    }
  }

  void _deleteTokenDialog() {
    showDialog(
        context: context,
        builder: (BuildContext context) {
          return AlertDialog(
            title: Text(AppLocalizations.of(context)!.confirmDeletion),
            content: Text(
              AppLocalizations.of(context)!.confirmDeletionOf(_token.label),
            ),
            actions: <Widget>[
              TextButton(
                onPressed: () => Navigator.of(context).pop(),
                child: Text(
                  AppLocalizations.of(context)!.cancel,
                  style: Theme.of(context).textTheme.headline6,
                ),
              ),
              TextButton(
                onPressed: () {
                  _onDeleteClicked();
                  Navigator.of(context).pop();
                },
                child: Text(
                  AppLocalizations.of(context)!.delete,
                  style: Theme.of(context).textTheme.headline6,
                ),
              ),
            ],
          );
        });
  }

  // Allows overriding the callback.
  void _onDeleteClicked() => widget._onDeleteClicked();

  Future<void> _saveThisToken() async {
    return StorageUtil.saveOrReplaceToken(this._token);
  }

  Widget _buildTile();
}

class _PushWidgetState extends _TokenWidgetState with LifecycleMixin {
  _PushWidgetState(Token token) : super(token);

  PushToken get _token => super._token as PushToken;

  bool _rollOutFailed = false;
  bool _acceptFailed = false;

  bool _retryButtonIsEnabled = true;
  bool _acceptButtonIsEnabled = true;

  late Timer _deleteTimer; // Timer that deletes expired requests periodically.

  @override
  void _onDeleteClicked() {
    // Delete all push notifications for a when the token is deleted.
    _token.pushRequests.forEach(
        (element) => flutterLocalNotificationsPlugin.cancel(element.id));

    super._onDeleteClicked();
  }

  @override
  void initState() {
    super.initState();

    // Delete expired push requests periodically.
    _deleteTimer = Timer.periodic(Duration(seconds: 30), (_) {
      if (_token.pushRequests != null && _token.pushRequests.isNotEmpty) {
        _deleteExpiredRequests(_token);
        _saveThisToken();

        if (mounted) {
          setState(() {}); // Update ui
        }
      }
    });

    // Delete expired tokens, because the timer may not run the function
    // immediately.
    _deleteExpiredRequests(_token);
  }

  @override
  void afterFirstRender() {
    if (!_token.isRolledOut) {
      _rollOutToken();
    }
  }

  @override
  void onPause() {}

  @override
  void onResume() {
    _checkForModelUpdate();
  }

  void _checkForModelUpdate() async {
    PushToken? t = (await StorageUtil.loadToken(_token.id)) as PushToken?;

    // TODO Maybe we should simply reload all tokens on resume?
    // This throws errors because the token [t] is null, why?
    // The error does not seem to break anything
    // It indicates that this method is executed after the token was removed.
    if (t == null) return;

    log(
        "Push token may have received a request while app was "
        "in background. Updating UI.",
        name: "token_widgets.dart");

    _deleteExpiredRequests(t);
    _token = t;
    await _saveThisToken();

    if (mounted) {
      setState(() {});
    }
  }

  void _deleteExpiredRequests(PushToken t) {
    var f = (PushRequest r) => DateTime.now().isAfter(r.expirationDate);

    // Remove requests from queue and remove their notifications.
    t.pushRequests
        .where(f)
        .forEach((r) => flutterLocalNotificationsPlugin.cancel(r.id));
    t.pushRequests.removeWhere(f);
  }

  @override
  void dispose() {
    _deleteTimer.cancel();
    super.dispose();
  }

  void _rollOutToken() async {
    if (mounted) {
      setState(() => _rollOutFailed = false);
    }

<<<<<<< HEAD
    // Trigger network permission request on iOS
    if (Platform.isIOS) {
      await dummyRequest(_token.url!, sslVerify: _token.sslVerify!);
    }

    if (await StorageUtil.globalFirebaseConfigExists() &&
        await StorageUtil.loadFirebaseConfig(_token) !=
            await StorageUtil.loadGlobalFirebaseConfig()) {
      // The firebase config of this token is different to the existing
      // firebase config in this app.
      log("Token has different firebase config than existing.",
          name: "token_widgets.dart");

      _showMessage(
          AppLocalizations.of(context)!
              .errorOnlyOneFirebaseProjectIsSupported(_token.label),
          5);

      if (mounted) {
        setState(() => _rollOutFailed = true);
      }

      return;
    }

=======
>>>>>>> 8fe64593
    if (DateTime.now().isAfter(_token.expirationDate)) {
      log("Token is expired, abort roll-out and delete it.",
          name: "token_widgets.dart",
          error: "Now: ${DateTime.now()}, Token expires at ${[
            _token.expirationDate
          ]}, Token: $_token");

      if (mounted) {
        setState(() => _rollOutFailed = true);
      }

      _showMessage(
          AppLocalizations.of(context)!.errorTokenExpired(_token.label), 3);
      return;
    }

    if (_token.privateTokenKey == null) {
      final keyPair = await generateRSAKeyPair();

      log(
        "Setting private key for token",
        name: "token_widgets.dart",
        error: "Token: $_token, key: ${keyPair.privateKey}",
      );
      _token
        ..setPrivateTokenKey(keyPair.privateKey)
        ..setPublicTokenKey(keyPair.publicKey);
      await _saveThisToken();
    }

    try {
      Response response =
          await doPost(sslVerify: _token.sslVerify!, url: _token.url!, body: {
        'enrollment_credential': _token.enrollmentCredentials,
        'serial': _token.serial,
        'fbtoken': await widget._getFirebaseToken(),
        'pubkey': serializeRSAPublicKeyPKCS8(_token.getPublicTokenKey()!),
      });

      if (response.statusCode == 200) {
        RSAPublicKey publicServerKey = await _parseRollOutResponse(response);
        _token.setPublicServerKey(publicServerKey);

        log('Roll out successful', name: 'token_widgets.dart', error: _token);

        _token.isRolledOut = true;
        await _saveThisToken();
        if (mounted) {
          setState(() => {}); // Update ui
        }
      } else {
        log("Post request on roll out failed.",
            name: "token_widgets.dart",
            error: "Token: $_token, Status code: ${response.statusCode},"
                " Body: ${response.body}");

        if (mounted) {
          setState(() => _rollOutFailed = true);
        }

        _showMessage(
            AppLocalizations.of(context)!
                .errorRollOutFailed(_token.label, response.statusCode),
            3);
      }
    } on SocketException catch (e) {
      log("Roll out push token [$_token] failed.",
          name: "token_widgets.dart", error: e);

      if (mounted) {
        setState(() => _rollOutFailed = true);
      }

      _showMessage(
          AppLocalizations.of(context)!.errorRollOutNoNetworkConnection, 3);
    } on Exception catch (e, stack) {
      log("Roll out push token [$_token] failed.",
          name: "token_widgets.dart", error: e);

      if (mounted) {
        setState(() => _rollOutFailed = true);
      }

//      _showMessage(AppLocalizations.of(context).errorRollOutUnknownError(e), 5);
      Catcher.reportCheckedError(e, stack);
    }
  }

  Future<RSAPublicKey> _parseRollOutResponse(Response response) async {
    log("Parsing rollout response, try to extract public_key.",
        name: "token_widgets.dart", error: response.body);

    try {
      String key = json.decode(response.body)['detail']['public_key'];
      key = key.replaceAll('\n', '');

      log("Extracting public key was successful.",
          name: "token_widgets.dart", error: key);

      return deserializeRSAPublicKeyPKCS1(key);
    } on FormatException catch (e) {
      throw FormatException(
          "Response body does not contain RSA public key.", e);
    }
  }

  void acceptRequest() async {
    var pushRequest = _token.pushRequests.peek();

    log('Push auth request accepted, sending message',
        name: 'token_widgets.dart', error: 'Url: ${pushRequest.uri}');

    // signature ::=  {nonce}|{serial}
    String msg = '${pushRequest.nonce}|${_token.serial}';
    String signature = _token.privateTokenKey == null
        ? await Legacy.sign(_token.serial, msg)
        : createBase32Signature(
            _token.getPrivateTokenKey()!, utf8.encode(msg) as Uint8List);

    //    POST https://privacyideaserver/validate/check
    //    nonce=<nonce_from_request>
    //    serial=<serial>
    //    signature=<signature>
    Map<String, String> body = {
      'nonce': pushRequest.nonce,
      'serial': _token.serial,
      'signature': signature,
    };

    try {
      Response response = await doPost(
          sslVerify: pushRequest.sslVerify, url: pushRequest.uri, body: body);

      if (response.statusCode == 200) {
        _showMessage(
            AppLocalizations.of(context)!
                .acceptPushAuthRequestFor(_token.label),
            2);
        removeCurrentRequest();
      } else {
        log("Accepting push auth request failed.",
            name: "token_widgets.dart",
            error: "Token: $_token, Status code: ${response.statusCode}, "
                "Body: ${response.body}");

        if (mounted) {
          setState(() => _acceptFailed = true);
        }

        _showMessage(
            AppLocalizations.of(context)!.errorPushAuthRequestFailedFor(
                _token.label, response.statusCode),
            3);
      }
    } on SocketException catch (e) {
      log("Accept push auth request for [$_token] failed.",
          name: "token_widgets.dart", error: e);

      if (mounted) {
        setState(() => _acceptFailed = true);
      }

      _showMessage(
          AppLocalizations.of(context)!
              .errorAuthenticationNotPossibleWithoutNetworkAccess,
          3);
    } catch (e) {
      log("Accept push auth request for [$_token] failed.",
          name: "token_widgets.dart", error: e);

      if (mounted) {
        setState(() => _acceptFailed = true);
      }

      _showMessage(
          AppLocalizations.of(context)!
              .errorAuthenticationFailedUnknownError(e),
          5);
    }
  }

  void declineRequest() async {
    _showMessage(
        AppLocalizations.of(context)!.decliningPushAuthRequestFor(_token.label),
        2);
    removeCurrentRequest();
  }

  /// Reset the token status after push auth request was handled by the user.
  void removeCurrentRequest() async {
    PushRequest request = _token.pushRequests.pop();

    flutterLocalNotificationsPlugin.cancel(request.id);
    await _saveThisToken();

    if (mounted) {
      setState(() => _acceptFailed = false);
    }
  }

  void _disableRetryButtonForSomeTime() {
    if (mounted) {
      setState(() => _retryButtonIsEnabled = false);
    }

    Timer(Duration(seconds: 3), () {
      if (mounted) {
        setState(() => _retryButtonIsEnabled = true);
      }
    });
  }

  void _disableAcceptButtonForSomeTime() {
    if (mounted) {
      setState(() => _acceptButtonIsEnabled = false);
    }

    Timer(Duration(seconds: 1), () {
      if (mounted) {
        setState(() => _acceptButtonIsEnabled = true);
      }
    });
  }

  @override
  Widget _buildTile() {
    return ClipRect(
      child: Stack(
        children: <Widget>[
          Column(
            children: <Widget>[
              ListTile(
                title: Text(
                  _token.serial,
                  style: Theme.of(context).textTheme.headline4,
                ),
                subtitle: Text(
                  _token.label,
                  style: Theme.of(context).textTheme.headline5,
                ),
                trailing: Icon(Icons.message),
              ),
              Visibility(
                // Accept / decline push auth request.
                visible: _token.pushRequests.isNotEmpty,
                child: Column(
                  children: <Widget>[
                    _token.pushRequests.isNotEmpty
                        ? Text(_token.pushRequests
                            .peek()
                            .title) // TODO Style this?
                        : Placeholder(),
                    _token.pushRequests.isNotEmpty
                        ? Text(_token.pushRequests
                            .peek()
                            .question) // TODO Style this?
                        : Placeholder(),
                    Row(
                      mainAxisAlignment: MainAxisAlignment.spaceAround,
                      children: <Widget>[
                        ElevatedButton(
                          child: _acceptFailed
                              ? Row(
                                  children: <Widget>[
                                    Text(
                                      AppLocalizations.of(context)!.retry,
                                      style:
                                          Theme.of(context).textTheme.headline6,
                                    ),
                                    Icon(Icons.replay),
                                  ],
                                )
                              : Row(
                                  children: <Widget>[
                                    Text(
                                      AppLocalizations.of(context)!.accept,
                                      style:
                                          Theme.of(context).textTheme.headline6,
                                    ),
                                    Icon(Icons.check),
                                  ],
                                ),
                          onPressed: _acceptButtonIsEnabled
                              ? () {
                                  acceptRequest();
                                  _disableAcceptButtonForSomeTime();
                                }
                              : null,
                        ),
                        ElevatedButton(
                          child: Row(
                            children: <Widget>[
                              Text(
                                AppLocalizations.of(context)!.decline,
                                style: Theme.of(context).textTheme.headline6,
                              ),
                              Icon(Icons.clear),
                            ],
                          ),
                          onPressed: _acceptButtonIsEnabled
                              ? () {
                                  declineRequest();
                                  _disableAcceptButtonForSomeTime();
                                }
                              : null,
                        ),
                      ],
                    ),
                  ],
                ),
              ),
              Visibility(
                // Retry roll out.
                visible: _rollOutFailed,
                child: Row(
                  mainAxisAlignment: MainAxisAlignment.spaceAround,
                  children: <Widget>[
                    ElevatedButton(
                      child: Text(
                        AppLocalizations.of(context)!.retryRollOut,
                        style: Theme.of(context).textTheme.headline6,
                      ),
                      onPressed: _retryButtonIsEnabled
                          ? () {
                              _rollOutToken();
                              _disableRetryButtonForSomeTime();
                            }
                          : null,
                    ),
                  ],
                ),
              ),
            ],
          ),
          // Show that the token is rolling out.
          Visibility(
            visible: !_token.isRolledOut && !_rollOutFailed,
            child: BackdropFilter(
              filter: ImageFilter.blur(sigmaX: 5, sigmaY: 5),
              child: ListTile(
                title: Column(
                  children: <Widget>[
                    CircularProgressIndicator(),
                    Text(AppLocalizations.of(context)!.rollingOut),
                  ],
                ),
              ),
            ),
          ),
        ],
      ),
    );
  }

  void _showMessage(String message, int seconds) {
    ArgumentError.checkNotNull(message, "message");
    ArgumentError.checkNotNull(seconds, "seconds");

    ScaffoldMessenger.of(context).showSnackBar(
        SnackBar(content: Text(message), duration: Duration(seconds: seconds)));
  }
}

abstract class _OTPTokenWidgetState extends _TokenWidgetState {
  String _otpValue;

  _OTPTokenWidgetState(OTPToken token)
      : _otpValue = calculateOtpValue(token),
        super(token);

  // ignore: UNUSED_ELEMENT
  void _updateOtpValue();

  @override
  Widget _buildTile() {
    return InkWell(
      splashColor: Theme.of(context).primaryColor,
      onLongPress: () {
        Clipboard.setData(ClipboardData(text: _otpValue));
        ScaffoldMessenger.of(context).showSnackBar(SnackBar(
          content: Text(
              AppLocalizations.of(context)!.otpValueCopiedMessage(_otpValue)),
        ));
      },
      child: _buildNonClickableTile(),
    );
  }

  Widget _buildNonClickableTile();
}

class _HotpWidgetState extends _OTPTokenWidgetState {
  bool buttonIsDisabled = false;

  HOTPToken get _token => super._token as HOTPToken;

  _HotpWidgetState(OTPToken token) : super(token);

  @override
  void _updateOtpValue() {
    _token.incrementCounter();
    _saveThisToken(); // When the app reloads the counter should not be reset.

    if (mounted) {
      setState(() {
        _otpValue = calculateOtpValue(_token);
        // Disable the button for 1 s.
        buttonIsDisabled = true;
      });
    }

    Timer(Duration(seconds: 1), () {
      if (mounted) {
        setState(() => buttonIsDisabled = false);
      }
    });
  }

  @override
  Widget _buildNonClickableTile() {
    return Stack(
      children: <Widget>[
        ListTile(
          title: Text(
            insertCharAt(_otpValue, " ", _token.digits ~/ 2),
            style: Theme.of(context).textTheme.headline4,
          ),
          subtitle: Text(
            _token.label,
            style: Theme.of(context).textTheme.headline5,
          ),
        ),
        Align(
          alignment: Alignment.centerRight,
          child: Padding(
            padding: EdgeInsets.symmetric(vertical: 0, horizontal: 10),
            child: ElevatedButton(
              onPressed: buttonIsDisabled ? null : () => _updateOtpValue(),
              child: Text(
                AppLocalizations.of(context)!.next,
                style: Theme.of(context).textTheme.headline6,
              ),
            ),
          ),
        ),
      ],
    );
  }
}

class _TotpWidgetState extends _OTPTokenWidgetState
    with SingleTickerProviderStateMixin, LifecycleMixin {
  late AnimationController
      controller; // Controller for animating the LinearProgressAnimator

  TOTPToken get _token => super._token as TOTPToken;

  _TotpWidgetState(OTPToken token) : super(token);

  @override
  void _updateOtpValue() {
    if (mounted) {
      setState(() => _otpValue = calculateOtpValue(_token));
    }
  }

  /// Calculate the progress of the LinearProgressIndicator depending on the
  /// current time. The Indicator takes values in [0.0, 1.0].
  double _getCurrentProgress() {
    int unixTime = DateTime.now().toUtc().millisecondsSinceEpoch ~/ 1000;

    return (unixTime % (_token.period)) * (1 / _token.period);
  }

  @override
  void initState() {
    super.initState();

    controller = AnimationController(
      duration: Duration(seconds: _token.period),
      // Animate the progress for the duration of the tokens period.
      vsync: this,
    )
      ..addListener(() {
        if (mounted) {
          setState(() {});
        }
      })
      ..addStatusListener((status) {
        // Add listener to restart the animation after the period, also updates the otp value.
        if (status == AnimationStatus.completed) {
          controller.forward(from: _getCurrentProgress());
          _updateOtpValue();
        }
      })
      ..forward(from: _getCurrentProgress()); // Start the animation.
  }

  @override
  void onPause() {}

  @override
  void onResume() {
    _updateOtpValue();
    controller.forward(from: _getCurrentProgress());
  }

  @override
  void dispose() {
    controller.dispose(); // Dispose the controller to prevent memory leak.
    super.dispose();
  }

  @override
  Widget _buildNonClickableTile() {
    return Column(
      children: <Widget>[
        ListTile(
          title: Text(
            insertCharAt(_otpValue, " ", _token.digits ~/ 2),
            style: Theme.of(context).textTheme.headline4,
          ),
          subtitle: Text(
            _token.label,
            style: Theme.of(context).textTheme.headline5,
          ),
        ),
        LinearProgressIndicator(
          value: controller.value,
        ),
      ],
    );
  }
}<|MERGE_RESOLUTION|>--- conflicted
+++ resolved
@@ -317,34 +317,10 @@
       setState(() => _rollOutFailed = false);
     }
 
-<<<<<<< HEAD
-    // Trigger network permission request on iOS
     if (Platform.isIOS) {
       await dummyRequest(_token.url!, sslVerify: _token.sslVerify!);
     }
 
-    if (await StorageUtil.globalFirebaseConfigExists() &&
-        await StorageUtil.loadFirebaseConfig(_token) !=
-            await StorageUtil.loadGlobalFirebaseConfig()) {
-      // The firebase config of this token is different to the existing
-      // firebase config in this app.
-      log("Token has different firebase config than existing.",
-          name: "token_widgets.dart");
-
-      _showMessage(
-          AppLocalizations.of(context)!
-              .errorOnlyOneFirebaseProjectIsSupported(_token.label),
-          5);
-
-      if (mounted) {
-        setState(() => _rollOutFailed = true);
-      }
-
-      return;
-    }
-
-=======
->>>>>>> 8fe64593
     if (DateTime.now().isAfter(_token.expirationDate)) {
       log("Token is expired, abort roll-out and delete it.",
           name: "token_widgets.dart",
