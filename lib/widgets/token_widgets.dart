--- conflicted
+++ resolved
@@ -232,10 +232,7 @@
 
   bool _rollOutFailed = false;
   bool _acceptFailed = false;
-<<<<<<< HEAD
-=======
-
->>>>>>> 993689c9
+
   bool _retryButtonIsEnabled = true;
   bool _acceptButtonIsEnabled = true;
 
