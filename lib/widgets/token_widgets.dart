--- conflicted
+++ resolved
@@ -22,7 +22,6 @@
 import 'dart:convert';
 import 'dart:developer';
 import 'dart:io';
-import 'dart:typed_data';
 import 'dart:ui';
 
 import 'package:awesome_notifications/awesome_notifications.dart';
@@ -38,10 +37,8 @@
 import 'package:local_auth/auth_strings.dart';
 import 'package:local_auth/error_codes.dart';
 import 'package:local_auth/local_auth.dart';
-import 'package:pi_authenticator_legacy/pi_authenticator_legacy.dart';
 import 'package:pointycastle/asymmetric/api.dart';
 import 'package:privacyidea_authenticator/model/tokens.dart';
-import 'package:privacyidea_authenticator/screens/main_screen.dart';
 import 'package:privacyidea_authenticator/utils/crypto_utils.dart';
 import 'package:privacyidea_authenticator/utils/identifiers.dart';
 import 'package:privacyidea_authenticator/utils/network_utils.dart';
@@ -49,6 +46,7 @@
 import 'package:privacyidea_authenticator/utils/push_provider.dart';
 import 'package:privacyidea_authenticator/utils/storage_utils.dart';
 import 'package:privacyidea_authenticator/utils/utils.dart';
+
 import 'custom_texts.dart';
 
 class TokenWidget extends StatefulWidget {
@@ -448,54 +446,18 @@
       setState(() => _rollOutFailed = false);
     }
 
-<<<<<<< HEAD
-    if (await StorageUtil.globalFirebaseConfigExists() &&
-        await StorageUtil.loadFirebaseConfig(_token) !=
-            await StorageUtil.loadGlobalFirebaseConfig()) {
-      // The firebase config of this token is different to the existing
-      // firebase config in this app.
-      log("Token has different firebase config than existing.",
-          name: "token_widgets.dart");
-
-      _showMessage(
-          AppLocalizations.of(context)!
-              .errorOnlyOneFirebaseProjectIsSupported(_token.label),
-          5);
-
-      if (mounted) {
-        setState(() => _rollOutFailed = true);
-      }
-
-      return;
-    }
-
-    AwesomeNotifications().isNotificationAllowed().then((isAllowed) {
-      if (!isAllowed) {
-        // TODO (?) Insert here your friendly dialog box before call the request method
-        // This is very important to not harm the user experience
-        AwesomeNotifications().requestPermissionToSendNotifications();
-      }
-    });
-
-    if (DateTime.now().isAfter(_token.expirationDate)) {
-      log("Token is expired, abort roll-out and delete it.",
-          name: "token_widgets.dart",
-          error: "Now: ${DateTime.now()}, Token expires at ${[
-            _token.expirationDate
-          ]}, Token: $_token");
-
-      if (mounted) {
-        setState(() => _rollOutFailed = true);
-      }
-
-      _showMessage(
-          AppLocalizations.of(context)!.errorTokenExpired(_token.label), 3);
-      return;
-=======
     if (Platform.isIOS) {
       await dummyRequest(url: _token.url!, sslVerify: _token.sslVerify!);
->>>>>>> fd022dd3
-    }
+    }
+
+    // TODO Move this to PushProvider ?
+    // AwesomeNotifications().isNotificationAllowed().then((isAllowed) {
+    //       if (!isAllowed) {
+    //         // TODO (?) Insert here your friendly dialog box before call the request method
+    //         // This is very important to not harm the user experience
+    //         AwesomeNotifications().requestPermissionToSendNotifications();
+    //       }
+    //     });
 
     if (_token.privateTokenKey == null) {
       final keyPair = await generateRSAKeyPair();
