--- conflicted
+++ resolved
@@ -40,11 +40,7 @@
 import 'package:privacyidea_authenticator/model/tokens.dart';
 import 'package:privacyidea_authenticator/screens/main_screen.dart';
 import 'package:privacyidea_authenticator/utils/crypto_utils.dart';
-<<<<<<< HEAD
-=======
 import 'package:privacyidea_authenticator/utils/identifiers.dart';
-import 'package:privacyidea_authenticator/utils/localization_utils.dart';
->>>>>>> 33930d2b
 import 'package:privacyidea_authenticator/utils/network_utils.dart';
 import 'package:privacyidea_authenticator/utils/parsing_utils.dart';
 import 'package:privacyidea_authenticator/utils/storage_utils.dart';
@@ -100,7 +96,7 @@
         _token.issuer,
         style: Theme.of(context)
             .textTheme
-            .headline6
+            .headline6!
             .copyWith(fontWeight: FontWeight.normal),
       ));
     }
@@ -267,45 +263,9 @@
   void initState() {
     super.initState();
 
-<<<<<<< HEAD
-=======
-    if (!_token.isRolledOut && !DateTime.now().isAfter(_token.expirationDate)) {
-      SchedulerBinding.instance.addPostFrameCallback((_) => _rollOutToken());
-    }
-
-    // TODO Check if onResume could be used here!
-    // Push requests that were received in background can only be saved to
-    // the storage, the ui must be updated here.
-    // ignore: missing_return
-    SystemChannels.lifecycle.setMessageHandler((msg) async {
-      PushToken t = await StorageUtil.loadToken(_token.id);
-
-      // TODO Maybe we should simply reload all tokens on resume?
-      // This throws errors because the token [t] is null, why?
-      // The error does not seem to break anything
-      // It indicates that this method is executed after the token was removed.
-      if (t == null) return;
-
-      if (msg == "AppLifecycleState.resumed" && t.pushRequests.isNotEmpty) {
-        log(
-            "Push token may have received a request while app was "
-            "in background. Updating UI.",
-            name: "token_widgets.dart");
-
-        _deleteExpiredRequests(t);
-        _token = t;
-        await _saveThisToken();
-
-        if (mounted) {
-          setState(() {});
-        }
-      }
-    });
-
->>>>>>> 33930d2b
     // Delete expired push requests periodically.
     _deleteTimer = Timer.periodic(Duration(seconds: 30), (_) {
-      if (_token.pushRequests != null && _token.pushRequests.isNotEmpty) {
+      if (_token.pushRequests.isNotEmpty) {
         _deleteExpiredRequests(_token);
         _saveThisToken();
 
@@ -382,10 +342,11 @@
 
     // Trigger network permission request on iOS
     if (Platform.isIOS) {
-      await dummyRequest(_token.url, sslVerify: _token.sslVerify);
-    }
-
-    FirebaseConfig tokenConfig = await StorageUtil.loadFirebaseConfig(_token);
+      await dummyRequest(url: _token.url!, sslVerify: _token.sslVerify!);
+    }
+
+    FirebaseConfig tokenConfig =
+        (await StorageUtil.loadFirebaseConfig(_token))!;
     if (await StorageUtil.globalFirebaseConfigExists() &&
         tokenConfig.projectID != null && // Does not exist for poll only tokens
         tokenConfig != await StorageUtil.loadGlobalFirebaseConfig()) {
@@ -406,25 +367,6 @@
       return;
     }
 
-<<<<<<< HEAD
-    if (DateTime.now().isAfter(_token.expirationDate)) {
-      log("Token is expired, abort roll-out and delete it.",
-          name: "token_widgets.dart",
-          error: "Now: ${DateTime.now()}, Token expires at ${[
-            _token.expirationDate
-          ]}, Token: $_token");
-
-      if (mounted) {
-        setState(() => _rollOutFailed = true);
-      }
-
-      _showMessage(
-          AppLocalizations.of(context)!.errorTokenExpired(_token.label), 3);
-      return;
-    }
-
-=======
->>>>>>> 33930d2b
     if (_token.privateTokenKey == null) {
       final keyPair = await generateRSAKeyPair();
 
@@ -440,7 +382,7 @@
     }
 
     try {
-<<<<<<< HEAD
+      // TODO What to do with poll only tokens if google-services is used?
       Response response =
           await doPost(sslVerify: _token.sslVerify!, url: _token.url!, body: {
         'enrollment_credential': _token.enrollmentCredentials,
@@ -449,23 +391,6 @@
             (await (StorageUtil.loadFirebaseConfig(_token)))!),
         'pubkey': serializeRSAPublicKeyPKCS8(_token.getPublicTokenKey()!),
       });
-=======
-      Map<String, String> body = {
-        'enrollment_credential': _token.enrollmentCredentials,
-        'serial': _token.serial,
-        'pubkey': serializeRSAPublicKeyPKCS8(_token.getPublicTokenKey()),
-      };
-
-      // Don't do this for poll only token
-      body['fbtoken'] = 'null';
-      if (tokenConfig.projectID != null) {
-        body['fbtoken'] = await widget
-            ._getFirebaseToken(await StorageUtil.loadFirebaseConfig(_token));
-      }
-
-      Response response = await doPost(
-          sslVerify: _token.sslVerify, url: _token.url, body: body);
->>>>>>> 33930d2b
 
       if (response.statusCode == 200) {
         RSAPublicKey publicServerKey = await _parseRollOutResponse(response);
@@ -503,7 +428,7 @@
 
       if (e.code == FIREBASE_TOKEN_ERROR_CODE) {
         _showMessage(
-            Localization.of(context).errorRollOutNoNetworkConnection, 3);
+            AppLocalizations.of(context)!.errorRollOutNoNetworkConnection, 3);
       } else {
         Catcher.reportCheckedError(e, s);
       }
@@ -525,10 +450,7 @@
         setState(() => _rollOutFailed = true);
       }
 
-<<<<<<< HEAD
 //      _showMessage(AppLocalizations.of(context).errorRollOutUnknownError(e), 5);
-=======
->>>>>>> 33930d2b
       Catcher.reportCheckedError(e, stack);
     }
   }
@@ -898,15 +820,9 @@
 }
 
 class _TotpWidgetState extends _OTPTokenWidgetState
-<<<<<<< HEAD
     with SingleTickerProviderStateMixin, LifecycleMixin {
   late AnimationController
-      controller; // Controller for animating the LinearProgressAnimator
-=======
-    with SingleTickerProviderStateMixin {
-  AnimationController
       _controller; // Controller for animating the LinearProgressAnimator
->>>>>>> 33930d2b
 
   TOTPToken get _token => super._token as TOTPToken;
 
@@ -931,11 +847,7 @@
   void initState() {
     super.initState();
 
-<<<<<<< HEAD
-    controller = AnimationController(
-=======
     _controller = AnimationController(
->>>>>>> 33930d2b
       duration: Duration(seconds: _token.period),
       // Animate the progress for the duration of the tokens period.
       vsync: this,
@@ -948,16 +860,11 @@
       ..addStatusListener((status) {
         // Add listener to restart the animation after the period, also updates the otp value.
         if (status == AnimationStatus.completed) {
-<<<<<<< HEAD
-          controller.forward(from: _getCurrentProgress());
-=======
-          _controller?.forward(from: _getCurrentProgress());
->>>>>>> 33930d2b
+          _controller.forward(from: _getCurrentProgress());
           _updateOtpValue();
         }
       })
       ..forward(from: _getCurrentProgress()); // Start the animation.
-<<<<<<< HEAD
   }
 
   @override
@@ -966,32 +873,12 @@
   @override
   void onResume() {
     _updateOtpValue();
-    controller.forward(from: _getCurrentProgress());
-=======
-
-    // Update the otp value when the android app resumes, this prevents outdated otp values
-    // ignore: missing_return
-    SystemChannels.lifecycle.setMessageHandler((msg) {
-      log(
-        "SystemChannels:",
-        name: "totp_widgets.dart",
-        error: msg,
-      );
-      if (msg == AppLifecycleState.resumed.toString()) {
-        _updateOtpValue();
-        _controller?.forward(from: _getCurrentProgress());
-      }
-    });
->>>>>>> 33930d2b
+    _controller.forward(from: _getCurrentProgress());
   }
 
   @override
   void dispose() {
-    _controller?.dispose(); // Dispose the controller to prevent memory leak.
-    // Set controller to null to prevent it being used after disposing.
-    // This may occur on state changes of the application and cause exceptions
-    // even if the widget was disposed.
-    _controller = null;
+    _controller.dispose(); // Dispose the controller to prevent memory leak.
     super.dispose();
   }
 
@@ -1011,7 +898,7 @@
           ),
         ),
         LinearProgressIndicator(
-          value: _controller?.value,
+          value: _controller.value,
         ),
       ],
     );
