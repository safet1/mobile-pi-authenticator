/*
  privacyIDEA Authenticator

  Authors: Timo Sturm <timo.sturm@netknights.it>

<<<<<<< HEAD
  Copyright (c) 2017-2021 NetKnights GmbH
=======
  Copyright (c) 2017-2020 NetKnights GmbH
>>>>>>> 9f8e1512

  Licensed under the Apache License, Version 2.0 (the "License");
  you may not use this file except in compliance with the License.
  You may obtain a copy of the License at

  http://www.apache.org/licenses/LICENSE-2.0

  Unless required by applicable law or agreed to in writing, software
  distributed under the License is distributed on an "AS IS" BASIS,
  WITHOUT WARRANTIES OR CONDITIONS OF ANY KIND, either express or implied.
  See the License for the specific language governing permissions and
  limitations under the License.
*/

import 'dart:async';
import 'dart:convert';
import 'dart:developer';
import 'dart:io';
import 'dart:ui';

import 'package:flutter/cupertino.dart';
import 'package:flutter/material.dart';
import 'package:flutter/scheduler.dart';
import 'package:flutter/services.dart';
import 'package:flutter_slidable/flutter_slidable.dart';
import 'package:flutterlifecyclehooks/flutterlifecyclehooks.dart';
import 'package:http/http.dart';
import 'package:pi_authenticator_legacy/pi_authenticator_legacy.dart';
import 'package:pointycastle/asymmetric/api.dart';
import 'package:privacyidea_authenticator/model/firebase_config.dart';
import 'package:privacyidea_authenticator/model/tokens.dart';
import 'package:privacyidea_authenticator/screens/main_screen.dart';
import 'package:privacyidea_authenticator/screens/settings_screen.dart';
import 'package:privacyidea_authenticator/utils/application_theme_utils.dart';
import 'package:privacyidea_authenticator/utils/crypto_utils.dart';
import 'package:privacyidea_authenticator/utils/localization_utils.dart';
import 'package:privacyidea_authenticator/utils/network_utils.dart';
import 'package:privacyidea_authenticator/utils/parsing_utils.dart';
import 'package:privacyidea_authenticator/utils/storage_utils.dart';
import 'package:privacyidea_authenticator/utils/utils.dart';
import 'package:privacyidea_authenticator/widgets/custom_texts.dart';
import 'package:streaming_shared_preferences/streaming_shared_preferences.dart';

typedef GetFBTokenCallback = Future<String> Function(FirebaseConfig);

class TokenWidget extends StatefulWidget {
  final Token _token;
  final VoidCallback _onDeleteClicked;
  final GetFBTokenCallback _getFirebaseToken;

  TokenWidget(Token token, {onDeleteClicked, getFirebaseToken})
      : this._token = token,
        this._onDeleteClicked = onDeleteClicked,
        this._getFirebaseToken = getFirebaseToken,
        super(key: ObjectKey(token));

  @override
  State<StatefulWidget> createState() {
    if (_token is HOTPToken) {
      return _HotpWidgetState(_token);
    } else if (_token is TOTPToken) {
      return _TotpWidgetState(_token);
    } else if (_token is PushToken) {
      return _PushWidgetState(_token);
    } else {
      throw ArgumentError.value(_token, "token",
          "The token [$_token] is of unknown type and not supported.");
    }
  }
}

abstract class _TokenWidgetState extends State<TokenWidget> {
  Token _token;
  static final SlidableController _slidableController = SlidableController();
  String _label;

  _TokenWidgetState(this._token) {
    _saveThisToken();
    _label = _token.label;
  }

  @override
  Widget build(BuildContext context) {
    return Slidable(
      key: ValueKey(_token.id),
      // This is used to only let one Slidable be open at a time.
      controller: _slidableController,
      actionPane: SlidableDrawerActionPane(),
      actionExtentRatio: 0.25,
      child: _buildTile(),
      secondaryActions: <Widget>[
        IconSlideAction(
          caption: LTen.of(context).delete,
          color: getTonedColor(Colors.red, isDarkModeOn(context)),
          icon: Icons.delete,
          onTap: () => _deleteTokenDialog(),
        ),
        IconSlideAction(
          caption: LTen.of(context).rename,
          color: getTonedColor(Colors.blue, isDarkModeOn(context)),
          icon: Icons.edit,
          onTap: () => _renameTokenDialog(),
        ),
      ],
    );
  }

  void _renameTokenDialog() {
    final _nameInputKey = GlobalKey<FormFieldState>();
    String _selectedName = _label;

    showDialog(
        context: context,
        builder: (BuildContext context) {
          return AlertDialog(
            title: Text(LTen.of(context).renameDialogTitle),
            content: TextFormField(
              autofocus: true,
              initialValue: _label,
              key: _nameInputKey,
              onChanged: (value) => this.setState(() => _selectedName = value),
              decoration: InputDecoration(labelText: LTen.of(context).name),
              validator: (value) {
                if (value.isEmpty) {
                  return LTen.of(context).name;
                }
                return null;
              },
            ),
            actions: <Widget>[
              FlatButton(
                child: Text(
<<<<<<< HEAD
                  Localization.of(context).cancel,
                  style: Theme.of(context).textTheme.headline6,
=======
                  LTen.of(context).cancel,
                  style: getDialogTextStyle(isDarkModeOn(context)),
>>>>>>> 9f8e1512
                ),
                onPressed: () => Navigator.of(context).pop(),
              ),
              FlatButton(
                child: Text(
<<<<<<< HEAD
                  Localization.of(context).rename,
                  style: Theme.of(context).textTheme.headline6,
=======
                  LTen.of(context).rename,
                  style: getDialogTextStyle(isDarkModeOn(context)),
>>>>>>> 9f8e1512
                ),
                onPressed: () {
                  if (_nameInputKey.currentState.validate()) {
                    _renameClicked(_selectedName);
                    Navigator.of(context).pop();
                  }
                },
              ),
            ],
          );
        });
  }

  void _renameClicked(String newLabel) {
    _token.label = newLabel;
    _saveThisToken();
    log(
      "Renamed token:",
      name: "token_widgets.dart",
      error: "\"${_token.label}\" changed to \"$newLabel\"",
    );

    setState(() {
      _label = _token.label;
    });
  }

  void _deleteTokenDialog() {
    showDialog(
        context: context,
        builder: (BuildContext context) {
          return AlertDialog(
<<<<<<< HEAD
            title: Text(Localization.of(context).deleteDialogTitle),
            content: Text(
              Localization.of(context).confirmDeletionOf(_label),
=======
            title: Text(LTen.of(context).deleteDialogTitle),
            content: RichText(
              text: TextSpan(
                  style: TextStyle(
                    color: Colors.black,
                  ),
                  children: [
                    TextSpan(
                      text: LTen.of(context).areYouSure,
                      style: getDialogTextStyle(isDarkModeOn(context)),
                    ),
                    TextSpan(
                      text: " \'$_label\'?",
                      style: getDialogTextStyle(isDarkModeOn(context)).copyWith(
                        fontStyle: FontStyle.italic,
                      ),
                    ),
                  ]),
>>>>>>> 9f8e1512
            ),
            actions: <Widget>[
              FlatButton(
                onPressed: () => Navigator.of(context).pop(),
                child: Text(
<<<<<<< HEAD
                  Localization.of(context).cancel,
                  style: Theme.of(context).textTheme.headline6,
=======
                  LTen.of(context).cancel,
                  style: getDialogTextStyle(isDarkModeOn(context)),
>>>>>>> 9f8e1512
                ),
              ),
              FlatButton(
                onPressed: () {
                  _onDeleteClicked();
                  Navigator.of(context).pop();
                },
                child: Text(
<<<<<<< HEAD
                  Localization.of(context).delete,
                  style: Theme.of(context).textTheme.headline6,
=======
                  LTen.of(context).delete,
                  style: getDialogTextStyle(isDarkModeOn(context)),
>>>>>>> 9f8e1512
                ),
              ),
            ],
          );
        });
  }

  // Allows overriding the callback.
  void _onDeleteClicked() => widget._onDeleteClicked();

  Future<void> _saveThisToken() async {
<<<<<<< HEAD
    return StorageUtil.saveOrReplaceToken(this._token);
=======
    await StorageUtil.saveOrReplaceToken(this._token);
>>>>>>> 9f8e1512
  }

  Widget _buildTile();
}

class _PushWidgetState extends _TokenWidgetState with LifecycleMixin {
  _PushWidgetState(Token token) : super(token);

  PushToken get _token => super._token as PushToken;

  bool _rollOutFailed = false;
  bool _acceptFailed = false;

  bool _retryButtonIsEnabled = true;
  bool _acceptButtonIsEnabled = true;

  Timer _deleteTimer; // Timer that deletes expired requests periodically.

  @override
  void _onDeleteClicked() {
    // Delete all push notifications for a when the token is deleted.
    _token.pushRequests.forEach(
        (element) => flutterLocalNotificationsPlugin.cancel(element.id));

    super._onDeleteClicked();
  }

  @override
  void onPause() {
    // Nothing to right now
  }

  @override
  void onResume() async {
    log(
        "Push token may have received a request while app was "
        "in background. Updating UI.",
        name: "token_widgets.dart");

<<<<<<< HEAD
    // TODO Check if onResume could be used here!
    // Push requests that were received in background can only be saved to
    // the storage, the ui must be updated here.
    // ignore: missing_return
    SystemChannels.lifecycle.setMessageHandler((msg) async {
      PushToken t = await StorageUtil.loadToken(_token.id);

      // TODO Maybe we should simply reload all tokens on resume?
      // This throws errors because the token [t] is null, why?
      // The error does not seem to break anything
      // It indicates that this method is executed after the token was removed.
      if (t == null) return;
=======
    PushToken t = await StorageUtil.loadToken(_token.id);

    // FIXME This does not work, maybe we should reload all tokens on resume?
    // TODO Check this behaviour!
    if (t.pushRequests.isNotEmpty) {
      setState(() => _token = t);
      await _saveThisToken();
    }
  }
>>>>>>> 9f8e1512

  @override
  void afterFirstRender() {
    // super.afterFirstRender();
    if (!_token.isRolledOut) _rollOutToken();
  }

<<<<<<< HEAD
        _deleteExpiredRequests(t);

        setState(() {
          _token = t;
          _saveThisToken();
        });
      }
    });
=======
  @override
  void initState() {
    super.initState();

//    if (!_token.isRolledOut) {
//      SchedulerBinding.instance.addPostFrameCallback((_) => _rollOutToken());
//    }
//
//    // Push requests that were received in background can only be saved to
//    // the storage, the ui must be updated here.
//    // ignore: missing_return
//    SystemChannels.lifecycle.setMessageHandler((msg) async {
//      PushToken t = await StorageUtil.loadToken(_token.id);
//
//      // FIXME This throws errors because the token [t] is null, why?
//
//      if (msg == "AppLifecycleState.resumed" && t.pushRequests.isNotEmpty) {
//        log(
//            "Push token may have received a request while app was "
//            "in background. Updating UI.",
//            name: "token_widgets.dart");
//
//        setState(() {
//          _token = t;
//          _saveThisToken();
//        });
//      }
//    });
>>>>>>> 9f8e1512

    // Delete expired push requests periodically.
    _deleteTimer = Timer.periodic(Duration(seconds: 30), (_) {
      if (_token.pushRequests != null && _token.pushRequests.isNotEmpty) {
        _deleteExpiredRequests(_token);
        _saveThisToken();
        setState(() {}); // Update ui
      }
    });

    // Delete expired tokens, because the timer may not run the function
    // immediately.
    _deleteExpiredRequests(_token);
  }

  void _deleteExpiredRequests(PushToken t) {
    var f = (PushRequest r) => DateTime.now().isAfter(r.expirationDate);

    // Remove requests from queue and remove their notifications.
    t.pushRequests
        .where(f)
        .forEach((r) => flutterLocalNotificationsPlugin.cancel(r.id));
    t.pushRequests.removeWhere(f);
  }

  @override
  void dispose() {
    _deleteTimer.cancel();
    super.dispose();
  }

  void _rollOutToken() async {
    setState(() => _rollOutFailed = false);

    if (await StorageUtil.globalFirebaseConfigExists() &&
        await StorageUtil.loadFirebaseConfig(_token) !=
            await StorageUtil.loadGlobalFirebaseConfig()) {
      // The firebase config of this token is different to the existing
      // firebase config in this app.
      log("Token has different firebase config than existing.",
          name: "token_widgets.dart");

      _showMessage(
          LTen.of(context).errorOnlyOneFirebaseProjectIsSupported(_token.label),
          5);

      setState(() => _rollOutFailed = true);

      return;
    }

    if (DateTime.now().isAfter(_token.expirationDate)) {
      log("Token is expired, abort roll-out and delete it.",
          name: "token_widgets.dart",
          error: "Now: ${DateTime.now()}, Token expires at ${[
            _token.expirationDate
          ]}, Token: $_token");

      setState(() => _rollOutFailed = true);

      _showMessage(LTen.of(context).errorTokenExpired(_token.label), 3);
      return;
    }

    if (_token.privateTokenKey == null) {
      final keyPair = await generateRSAKeyPair();

      log(
        "Setting private key for token",
        name: "token_widgets.dart",
        error: "Token: $_token, key: ${keyPair.privateKey}",
      );
      _token
        ..setPrivateTokenKey(keyPair.privateKey)
        ..setPublicTokenKey(keyPair.publicKey);
      await _saveThisToken();
    }

    try {
      Response response =
          await doPost(sslVerify: _token.sslVerify, url: _token.url, body: {
        'enrollment_credential': _token.enrollmentCredentials,
        'serial': _token.serial,
        'fbtoken': await widget
            ._getFirebaseToken(await StorageUtil.loadFirebaseConfig(_token)),
        'pubkey': serializeRSAPublicKeyPKCS8(_token.getPublicTokenKey()),
      });

      if (response.statusCode == 200) {
        RSAPublicKey publicServerKey = await _parseRollOutResponse(response);
        _token.setPublicServerKey(publicServerKey);

        log('Roll out successful', name: 'token_widgets.dart', error: _token);

        _token.isRolledOut = true;
        await _saveThisToken();
        setState(() => {}); // Update ui
      } else {
        log("Post request on roll out failed.",
            name: "token_widgets.dart",
            error: "Token: $_token, Status code: ${response.statusCode},"
                " Body: ${response.body}");

        setState(() => _rollOutFailed = true);

        _showMessage(
            LTen.of(context)
                .errorRollOutFailed(_token.label, response.statusCode),
            3);
      }
    } on SocketException catch (e) {
      log("Roll out push token [$_token] failed.",
          name: "token_widgets.dart", error: e);

      setState(() => _rollOutFailed = true);

      _showMessage(LTen.of(context).errorRollOutNoNetworkConnection, 3);
    } on Exception catch (e) {
      log("Roll out push token [$_token] failed.",
          name: "token_widgets.dart", error: e);

      setState(() => _rollOutFailed = true);

      _showMessage(LTen.of(context).errorRollOutUnknownError(e), 5);
    }
  }

  Future<RSAPublicKey> _parseRollOutResponse(Response response) async {
    log("Parsing rollout response, try to extract public_key.",
        name: "token_widgets.dart", error: response.body);

    try {
      String key = json.decode(response.body)['detail']['public_key'];
      key = key.replaceAll('\n', '');

      log("Extracting public key was successful.",
          name: "token_widgets.dart", error: key);

      return deserializeRSAPublicKeyPKCS1(key);
    } on FormatException catch (e) {
      throw FormatException(
          "Response body does not contain RSA public key.", e);
    }
  }

  void acceptRequest() async {
    var pushRequest = _token.pushRequests.peek();

    log('Push auth request accepted, sending message',
        name: 'token_widgets.dart', error: 'Url: ${pushRequest.uri}');

    // signature ::=  {nonce}|{serial}
    String msg = '${pushRequest.nonce}|${_token.serial}';
    String signature = _token.privateTokenKey == null
        ? await Legacy.sign(_token.serial, msg)
        : createBase32Signature(_token.getPrivateTokenKey(), utf8.encode(msg));

    //    POST https://privacyideaserver/validate/check
    //    nonce=<nonce_from_request>
    //    serial=<serial>
    //    signature=<signature>
    Map<String, String> body = {
      'nonce': pushRequest.nonce,
      'serial': _token.serial,
      'signature': signature,
    };

    try {
      Response response = await doPost(
          sslVerify: pushRequest.sslVerify, url: pushRequest.uri, body: body);

      if (response.statusCode == 200) {
        _showMessage(
            LTen.of(context).acceptPushAuthRequestFor(_token.label), 2);
        removeCurrentRequest();
      } else {
        log("Accepting push auth request failed.",
            name: "token_widgets.dart",
            error: "Token: $_token, Status code: ${response.statusCode}, "
                "Body: ${response.body}");
        setState(() => _acceptFailed = true);

        _showMessage(
            LTen.of(context).errorPushAuthRequestFailedFor(
                _token.label, response.statusCode),
            3);
      }
    } on SocketException catch (e) {
      log("Accept push auth request for [$_token] failed.",
          name: "token_widgets.dart", error: e);
      setState(() => _acceptFailed = true);

      _showMessage(
          LTen.of(context).errorAuthenticationNotPossibleWithoutNetworkAccess,
          3);
    } catch (e) {
      log("Accept push auth request for [$_token] failed.",
          name: "token_widgets.dart", error: e);
      setState(() => _acceptFailed = true);

      _showMessage(
          LTen.of(context).errorAuthenticationFailedUnknownError(e), 5);
    }
  }

  void declineRequest() async {
    _showMessage(LTen.of(context).decliningPushAuthRequestFor(_token.label), 2);
    removeCurrentRequest();
  }

  /// Reset the token status after push auth request was handled by the user.
  void removeCurrentRequest() async {
    PushRequest request = _token.pushRequests.pop();

    flutterLocalNotificationsPlugin.cancel(request?.id);
    await _saveThisToken();

    setState(() => _acceptFailed = false);
  }

  void _disableRetryButtonForSomeTime() {
    setState(() => _retryButtonIsEnabled = false);
    Timer(Duration(seconds: 3),
        () => setState(() => _retryButtonIsEnabled = true));
  }

  void _disableAcceptButtonForSomeTime() {
    setState(() => _acceptButtonIsEnabled = false);
    Timer(Duration(seconds: 1),
        () => setState(() => _acceptButtonIsEnabled = true));
  }

  @override
  Widget _buildTile() {
    return ClipRect(
      child: Stack(
        children: <Widget>[
          Column(
            children: <Widget>[
              ListTile(
                title: Text(
                  _token.serial,
                  style: Theme.of(context).textTheme.headline4,
                ),
                subtitle: Text(
                  _label,
//                  '$_label, ${_token.pushRequests.length}',
                  style: Theme.of(context).textTheme.headline5,
                ),
                trailing: Icon(Icons.message),
              ),
              Visibility(
                // Accept / decline push auth request.
                visible: _token.pushRequests.isNotEmpty,
                child: Column(
                  children: <Widget>[
                    _token.pushRequests.isNotEmpty
                        ? Text(_token.pushRequests
                            .peek()
                            .title) // TODO Style this?
                        : Placeholder(),
                    _token.pushRequests.isNotEmpty
                        ? Text(_token.pushRequests
                            .peek()
                            .question) // TODO Style this?
                        : Placeholder(),
                    Row(
                      mainAxisAlignment: MainAxisAlignment.spaceAround,
                      children: <Widget>[
                        RaisedButton(
                          child: _acceptFailed
                              ? Row(
                                  children: <Widget>[
<<<<<<< HEAD
                                    Text(
                                      Localization.of(context).retry,
                                      style:
                                          Theme.of(context).textTheme.headline6,
                                    ),
=======
                                    Text(LTen.of(context).retry),
>>>>>>> 9f8e1512
                                    Icon(Icons.replay),
                                  ],
                                )
                              : Row(
                                  children: <Widget>[
<<<<<<< HEAD
                                    Text(
                                      Localization.of(context).accept,
                                      style:
                                          Theme.of(context).textTheme.headline6,
                                    ),
=======
                                    Text(LTen.of(context).accept),
>>>>>>> 9f8e1512
                                    Icon(Icons.check),
                                  ],
                                ),
                          onPressed: _acceptButtonIsEnabled
                              ? () {
                                  acceptRequest();
                                  _disableAcceptButtonForSomeTime();
                                }
                              : null,
                        ),
                        RaisedButton(
                          child: Row(
                            children: <Widget>[
<<<<<<< HEAD
                              Text(
                                Localization.of(context).decline,
                                style: Theme.of(context).textTheme.headline6,
                              ),
=======
                              Text(LTen.of(context).decline),
>>>>>>> 9f8e1512
                              Icon(Icons.clear),
                            ],
                          ),
                          onPressed: _acceptButtonIsEnabled
                              ? () {
                                  declineRequest();
                                  _disableAcceptButtonForSomeTime();
                                }
                              : null,
                        ),
                      ],
                    ),
                  ],
                ),
              ),
              Visibility(
                // Retry roll out.
                visible: _rollOutFailed,
                child: Row(
                  mainAxisAlignment: MainAxisAlignment.spaceAround,
                  children: <Widget>[
                    RaisedButton(
<<<<<<< HEAD
                      child: Text(
                        Localization.of(context).retryRollOut,
                        style: Theme.of(context).textTheme.headline6,
                      ),
=======
                      child: Text(LTen.of(context).retryRollOut),
>>>>>>> 9f8e1512
                      onPressed: _retryButtonIsEnabled
                          ? () {
                              _rollOutToken();
                              _disableRetryButtonForSomeTime();
                            }
                          : null,
                    ),
                  ],
                ),
              ),
            ],
          ),
          // Show that the token is rolling out.
          Visibility(
            visible: !_token.isRolledOut && !_rollOutFailed,
            child: BackdropFilter(
              filter: ImageFilter.blur(sigmaX: 5, sigmaY: 5),
              child: ListTile(
                title: Column(
                  children: <Widget>[
                    CircularProgressIndicator(),
                    Text(LTen.of(context).rollingOut),
                  ],
                ),
              ),
            ),
          ),
        ],
      ),
    );
  }

  void _showMessage(String message, int seconds) {
    ArgumentError.checkNotNull(message, "message");
    ArgumentError.checkNotNull(seconds, "seconds");

    Scaffold.of(context).showSnackBar(
        SnackBar(content: Text(message), duration: Duration(seconds: seconds)));
  }
}

abstract class _OTPTokenWidgetState extends _TokenWidgetState {
  String _otpValue;

  _OTPTokenWidgetState(OTPToken token)
      : _otpValue = calculateOtpValue(token),
        super(token);

  // This gets overridden in subclasses.
  void _updateOtpValue();

  @override
  Widget _buildTile() {
    return InkWell(
      splashColor: Theme.of(context).primaryColor,
      onLongPress: () {
        Clipboard.setData(ClipboardData(text: _otpValue));
        Scaffold.of(context).showSnackBar(SnackBar(
          content: Text(LTen.of(context).otpValueCopiedMessage(_otpValue)),
        ));
      },
      child: _buildNonClickableTile(),
    );
  }

  Widget _buildNonClickableTile();
}

class _HotpWidgetState extends _OTPTokenWidgetState {
  bool buttonIsDisabled = false;

  HOTPToken get _token => super._token as HOTPToken;

  _HotpWidgetState(OTPToken token) : super(token);

  @override
  void _updateOtpValue() {
    setState(() {
      _token.incrementCounter();
      _otpValue = calculateOtpValue(_token);
      _saveThisToken(); // When the app reloads the counter should not be reset.

      _disableButtonForSomeTime();
    });
  }

  void _disableButtonForSomeTime() {
    // Disable the button for 1 s.
    buttonIsDisabled = true;
    Timer(Duration(seconds: 1), () => setState(() => buttonIsDisabled = false));
  }

  @override
  Widget _buildNonClickableTile() {
    return Stack(
      children: <Widget>[
        ListTile(
<<<<<<< HEAD
          title: Text(
            insertCharAt(_otpValue, " ", _token.digits ~/ 2),
            style: Theme.of(context).textTheme.headline4,
=======
          title: PreferenceBuilder<bool>(
            preference: AppSettings.of(context).streamHideOpts(),
            builder: (context, bool hide) {
              return HideableText(
                text: insertCharAt(_otpValue, " ", _token.digits ~/ 2),
                hiddenText: insertCharAt(
                    "\u2022" * _token.digits, " ", _token.digits ~/ 2),
                textScaleFactor: 2.2,
                hideDuration: Duration(seconds: 4),
                textStyle: TextStyle(
                  fontFamily: "monospace",
                  fontWeight: FontWeight.bold,
                ),
                enabled: hide,
              );
            },
>>>>>>> 9f8e1512
          ),
          subtitle: Text(
            _label,
            style: Theme.of(context).textTheme.headline5,
          ),
        ),
        Align(
          alignment: Alignment.centerRight,
          child: Padding(
            padding: EdgeInsets.symmetric(vertical: 0, horizontal: 10),
            child: RaisedButton(
              onPressed: buttonIsDisabled ? null : () => _updateOtpValue(),
              child: Text(
<<<<<<< HEAD
                Localization.of(context).next,
                style: Theme.of(context).textTheme.headline6,
=======
                LTen.of(context).next,
                textScaleFactor: 1.5,
>>>>>>> 9f8e1512
              ),
            ),
          ),
        ),
      ],
    );
  }
}

class _TotpWidgetState extends _OTPTokenWidgetState
    with SingleTickerProviderStateMixin, LifecycleMixin {
  AnimationController
      controller; // Controller for animating the LinearProgressAnimator

  TOTPToken get _token => super._token as TOTPToken;

  _TotpWidgetState(OTPToken token) : super(token);

  @override
  void _updateOtpValue() {
    setState(() {
      _otpValue = calculateOtpValue(_token);
    });
  }

  @override
  void initState() {
    super.initState();

    /// Calculate the progress of the LinearProgressIndicator depending on the
    /// current time. The Indicator takes values in [0.0, 1.0].
    double getCurrentProgress() {
      int unixTime = DateTime.now().toUtc().millisecondsSinceEpoch ~/ 1000;

      return (unixTime % (_token.period)) * (1 / _token.period);
    }

    controller = AnimationController(
      duration: Duration(seconds: _token.period),
      // Animate the progress for the duration of the tokens period.
      vsync:
          this, // By extending SingleTickerProviderStateMixin we can use this object as vsync, this prevents offscreen animations.
    )
      ..addListener(() {
        // Adding a listener to update the view for the animation steps.
        setState(() => {
              // The state that has changed here is the animation object’s value.
            });
      })
      ..addStatusListener((status) {
        // Add listener to restart the animation after the period, also updates the otp value.
        if (status == AnimationStatus.completed) {
          controller.forward(from: getCurrentProgress());
          _updateOtpValue();
        }
      })
<<<<<<< HEAD
      ..forward(from: getCurrentProgress()); // Start the animation.

    // Update the otp value when the android app resumes, this prevents outdated otp values
    // ignore: missing_return
    SystemChannels.lifecycle.setMessageHandler((msg) {
      log(
        "SystemChannels:",
        name: "totp_widgets.dart",
        error: msg,
      );
      if (msg == AppLifecycleState.resumed.toString()) {
        _updateOtpValue();
        controller.forward(from: getCurrentProgress());
      }
    });
=======
      ..forward(); // Start the animation.
  }

  @override
  void onPause() {
// Nothing to do right now
  }

  @override
  void onResume() {
    _updateOtpValue();
>>>>>>> 9f8e1512
  }

  @override
  void dispose() {
    controller.dispose(); // Dispose the controller to prevent memory leak.
    super.dispose();
  }

  @override
  Widget _buildNonClickableTile() {
    return Column(
      children: <Widget>[
        ListTile(
<<<<<<< HEAD
          title: Text(
            insertCharAt(_otpValue, " ", _token.digits ~/ 2),
            style: Theme.of(context).textTheme.headline4,
=======
          title: PreferenceBuilder<bool>(
            preference: AppSettings.of(context).streamHideOpts(),
            builder: (context, bool hide) {
              return HideableText(
                text: insertCharAt(_otpValue, " ", _token.digits ~/ 2),
                hiddenText: insertCharAt(
                    "\u2022" * _token.digits, " ", _token.digits ~/ 2),
                textScaleFactor: 2.2,
                hideDuration: Duration(seconds: 4),
                textStyle: TextStyle(
                  fontFamily: "monospace",
                  fontWeight: FontWeight.bold,
                ),
                enabled: hide,
              );
            },
>>>>>>> 9f8e1512
          ),
          subtitle: Text(
            _label,
            style: Theme.of(context).textTheme.headline5,
          ),
        ),
        LinearProgressIndicator(
          value: controller.value,
        ),
      ],
    );
  }
}<|MERGE_RESOLUTION|>--- conflicted
+++ resolved
@@ -3,11 +3,7 @@
 
   Authors: Timo Sturm <timo.sturm@netknights.it>
 
-<<<<<<< HEAD
   Copyright (c) 2017-2021 NetKnights GmbH
-=======
-  Copyright (c) 2017-2020 NetKnights GmbH
->>>>>>> 9f8e1512
 
   Licensed under the Apache License, Version 2.0 (the "License");
   you may not use this file except in compliance with the License.
@@ -100,13 +96,13 @@
       child: _buildTile(),
       secondaryActions: <Widget>[
         IconSlideAction(
-          caption: LTen.of(context).delete,
+          caption: Localization.of(context).delete,
           color: getTonedColor(Colors.red, isDarkModeOn(context)),
           icon: Icons.delete,
           onTap: () => _deleteTokenDialog(),
         ),
         IconSlideAction(
-          caption: LTen.of(context).rename,
+          caption: Localization.of(context).rename,
           color: getTonedColor(Colors.blue, isDarkModeOn(context)),
           icon: Icons.edit,
           onTap: () => _renameTokenDialog(),
@@ -123,16 +119,17 @@
         context: context,
         builder: (BuildContext context) {
           return AlertDialog(
-            title: Text(LTen.of(context).renameDialogTitle),
+            title: Text(Localization.of(context).renameDialogTitle),
             content: TextFormField(
               autofocus: true,
               initialValue: _label,
               key: _nameInputKey,
               onChanged: (value) => this.setState(() => _selectedName = value),
-              decoration: InputDecoration(labelText: LTen.of(context).name),
+              decoration:
+                  InputDecoration(labelText: Localization.of(context).name),
               validator: (value) {
                 if (value.isEmpty) {
-                  return LTen.of(context).name;
+                  return Localization.of(context).name;
                 }
                 return null;
               },
@@ -140,25 +137,15 @@
             actions: <Widget>[
               FlatButton(
                 child: Text(
-<<<<<<< HEAD
                   Localization.of(context).cancel,
                   style: Theme.of(context).textTheme.headline6,
-=======
-                  LTen.of(context).cancel,
-                  style: getDialogTextStyle(isDarkModeOn(context)),
->>>>>>> 9f8e1512
                 ),
                 onPressed: () => Navigator.of(context).pop(),
               ),
               FlatButton(
                 child: Text(
-<<<<<<< HEAD
                   Localization.of(context).rename,
                   style: Theme.of(context).textTheme.headline6,
-=======
-                  LTen.of(context).rename,
-                  style: getDialogTextStyle(isDarkModeOn(context)),
->>>>>>> 9f8e1512
                 ),
                 onPressed: () {
                   if (_nameInputKey.currentState.validate()) {
@@ -191,42 +178,16 @@
         context: context,
         builder: (BuildContext context) {
           return AlertDialog(
-<<<<<<< HEAD
             title: Text(Localization.of(context).deleteDialogTitle),
             content: Text(
               Localization.of(context).confirmDeletionOf(_label),
-=======
-            title: Text(LTen.of(context).deleteDialogTitle),
-            content: RichText(
-              text: TextSpan(
-                  style: TextStyle(
-                    color: Colors.black,
-                  ),
-                  children: [
-                    TextSpan(
-                      text: LTen.of(context).areYouSure,
-                      style: getDialogTextStyle(isDarkModeOn(context)),
-                    ),
-                    TextSpan(
-                      text: " \'$_label\'?",
-                      style: getDialogTextStyle(isDarkModeOn(context)).copyWith(
-                        fontStyle: FontStyle.italic,
-                      ),
-                    ),
-                  ]),
->>>>>>> 9f8e1512
             ),
             actions: <Widget>[
               FlatButton(
                 onPressed: () => Navigator.of(context).pop(),
                 child: Text(
-<<<<<<< HEAD
                   Localization.of(context).cancel,
                   style: Theme.of(context).textTheme.headline6,
-=======
-                  LTen.of(context).cancel,
-                  style: getDialogTextStyle(isDarkModeOn(context)),
->>>>>>> 9f8e1512
                 ),
               ),
               FlatButton(
@@ -235,13 +196,8 @@
                   Navigator.of(context).pop();
                 },
                 child: Text(
-<<<<<<< HEAD
                   Localization.of(context).delete,
                   style: Theme.of(context).textTheme.headline6,
-=======
-                  LTen.of(context).delete,
-                  style: getDialogTextStyle(isDarkModeOn(context)),
->>>>>>> 9f8e1512
                 ),
               ),
             ],
@@ -253,11 +209,7 @@
   void _onDeleteClicked() => widget._onDeleteClicked();
 
   Future<void> _saveThisToken() async {
-<<<<<<< HEAD
     return StorageUtil.saveOrReplaceToken(this._token);
-=======
-    await StorageUtil.saveOrReplaceToken(this._token);
->>>>>>> 9f8e1512
   }
 
   Widget _buildTile();
@@ -297,80 +249,25 @@
         "in background. Updating UI.",
         name: "token_widgets.dart");
 
-<<<<<<< HEAD
-    // TODO Check if onResume could be used here!
-    // Push requests that were received in background can only be saved to
-    // the storage, the ui must be updated here.
-    // ignore: missing_return
-    SystemChannels.lifecycle.setMessageHandler((msg) async {
-      PushToken t = await StorageUtil.loadToken(_token.id);
-
-      // TODO Maybe we should simply reload all tokens on resume?
-      // This throws errors because the token [t] is null, why?
-      // The error does not seem to break anything
-      // It indicates that this method is executed after the token was removed.
-      if (t == null) return;
-=======
     PushToken t = await StorageUtil.loadToken(_token.id);
+
+    _deleteExpiredRequests(t);
+
+    await _saveThisToken();
 
     // FIXME This does not work, maybe we should reload all tokens on resume?
     // TODO Check this behaviour!
-    if (t.pushRequests.isNotEmpty) {
-      setState(() => _token = t);
-      await _saveThisToken();
-    }
-  }
->>>>>>> 9f8e1512
+    setState(() => _token = t);
+  }
 
   @override
   void afterFirstRender() {
     // super.afterFirstRender();
     if (!_token.isRolledOut) _rollOutToken();
-  }
-
-<<<<<<< HEAD
-        _deleteExpiredRequests(t);
-
-        setState(() {
-          _token = t;
-          _saveThisToken();
-        });
-      }
-    });
-=======
-  @override
-  void initState() {
-    super.initState();
-
-//    if (!_token.isRolledOut) {
-//      SchedulerBinding.instance.addPostFrameCallback((_) => _rollOutToken());
-//    }
-//
-//    // Push requests that were received in background can only be saved to
-//    // the storage, the ui must be updated here.
-//    // ignore: missing_return
-//    SystemChannels.lifecycle.setMessageHandler((msg) async {
-//      PushToken t = await StorageUtil.loadToken(_token.id);
-//
-//      // FIXME This throws errors because the token [t] is null, why?
-//
-//      if (msg == "AppLifecycleState.resumed" && t.pushRequests.isNotEmpty) {
-//        log(
-//            "Push token may have received a request while app was "
-//            "in background. Updating UI.",
-//            name: "token_widgets.dart");
-//
-//        setState(() {
-//          _token = t;
-//          _saveThisToken();
-//        });
-//      }
-//    });
->>>>>>> 9f8e1512
 
     // Delete expired push requests periodically.
     _deleteTimer = Timer.periodic(Duration(seconds: 30), (_) {
-      if (_token.pushRequests != null && _token.pushRequests.isNotEmpty) {
+      if (_token.isRolledOut && _token.pushRequests.isNotEmpty) {
         _deleteExpiredRequests(_token);
         _saveThisToken();
         setState(() {}); // Update ui
@@ -410,7 +307,8 @@
           name: "token_widgets.dart");
 
       _showMessage(
-          LTen.of(context).errorOnlyOneFirebaseProjectIsSupported(_token.label),
+          Localization.of(context)
+              .errorOnlyOneFirebaseProjectIsSupported(_token.label),
           5);
 
       setState(() => _rollOutFailed = true);
@@ -427,7 +325,7 @@
 
       setState(() => _rollOutFailed = true);
 
-      _showMessage(LTen.of(context).errorTokenExpired(_token.label), 3);
+      _showMessage(Localization.of(context).errorTokenExpired(_token.label), 3);
       return;
     }
 
@@ -473,7 +371,7 @@
         setState(() => _rollOutFailed = true);
 
         _showMessage(
-            LTen.of(context)
+            Localization.of(context)
                 .errorRollOutFailed(_token.label, response.statusCode),
             3);
       }
@@ -483,14 +381,14 @@
 
       setState(() => _rollOutFailed = true);
 
-      _showMessage(LTen.of(context).errorRollOutNoNetworkConnection, 3);
+      _showMessage(Localization.of(context).errorRollOutNoNetworkConnection, 3);
     } on Exception catch (e) {
       log("Roll out push token [$_token] failed.",
           name: "token_widgets.dart", error: e);
 
       setState(() => _rollOutFailed = true);
 
-      _showMessage(LTen.of(context).errorRollOutUnknownError(e), 5);
+      _showMessage(Localization.of(context).errorRollOutUnknownError(e), 5);
     }
   }
 
@@ -540,7 +438,7 @@
 
       if (response.statusCode == 200) {
         _showMessage(
-            LTen.of(context).acceptPushAuthRequestFor(_token.label), 2);
+            Localization.of(context).acceptPushAuthRequestFor(_token.label), 2);
         removeCurrentRequest();
       } else {
         log("Accepting push auth request failed.",
@@ -550,7 +448,7 @@
         setState(() => _acceptFailed = true);
 
         _showMessage(
-            LTen.of(context).errorPushAuthRequestFailedFor(
+            Localization.of(context).errorPushAuthRequestFailedFor(
                 _token.label, response.statusCode),
             3);
       }
@@ -560,7 +458,8 @@
       setState(() => _acceptFailed = true);
 
       _showMessage(
-          LTen.of(context).errorAuthenticationNotPossibleWithoutNetworkAccess,
+          Localization.of(context)
+              .errorAuthenticationNotPossibleWithoutNetworkAccess,
           3);
     } catch (e) {
       log("Accept push auth request for [$_token] failed.",
@@ -568,12 +467,13 @@
       setState(() => _acceptFailed = true);
 
       _showMessage(
-          LTen.of(context).errorAuthenticationFailedUnknownError(e), 5);
+          Localization.of(context).errorAuthenticationFailedUnknownError(e), 5);
     }
   }
 
   void declineRequest() async {
-    _showMessage(LTen.of(context).decliningPushAuthRequestFor(_token.label), 2);
+    _showMessage(
+        Localization.of(context).decliningPushAuthRequestFor(_token.label), 2);
     removeCurrentRequest();
   }
 
@@ -640,29 +540,21 @@
                           child: _acceptFailed
                               ? Row(
                                   children: <Widget>[
-<<<<<<< HEAD
                                     Text(
                                       Localization.of(context).retry,
                                       style:
                                           Theme.of(context).textTheme.headline6,
                                     ),
-=======
-                                    Text(LTen.of(context).retry),
->>>>>>> 9f8e1512
                                     Icon(Icons.replay),
                                   ],
                                 )
                               : Row(
                                   children: <Widget>[
-<<<<<<< HEAD
                                     Text(
                                       Localization.of(context).accept,
                                       style:
                                           Theme.of(context).textTheme.headline6,
                                     ),
-=======
-                                    Text(LTen.of(context).accept),
->>>>>>> 9f8e1512
                                     Icon(Icons.check),
                                   ],
                                 ),
@@ -676,14 +568,10 @@
                         RaisedButton(
                           child: Row(
                             children: <Widget>[
-<<<<<<< HEAD
                               Text(
                                 Localization.of(context).decline,
                                 style: Theme.of(context).textTheme.headline6,
                               ),
-=======
-                              Text(LTen.of(context).decline),
->>>>>>> 9f8e1512
                               Icon(Icons.clear),
                             ],
                           ),
@@ -706,14 +594,10 @@
                   mainAxisAlignment: MainAxisAlignment.spaceAround,
                   children: <Widget>[
                     RaisedButton(
-<<<<<<< HEAD
                       child: Text(
                         Localization.of(context).retryRollOut,
                         style: Theme.of(context).textTheme.headline6,
                       ),
-=======
-                      child: Text(LTen.of(context).retryRollOut),
->>>>>>> 9f8e1512
                       onPressed: _retryButtonIsEnabled
                           ? () {
                               _rollOutToken();
@@ -735,7 +619,7 @@
                 title: Column(
                   children: <Widget>[
                     CircularProgressIndicator(),
-                    Text(LTen.of(context).rollingOut),
+                    Text(Localization.of(context).rollingOut),
                   ],
                 ),
               ),
@@ -772,7 +656,8 @@
       onLongPress: () {
         Clipboard.setData(ClipboardData(text: _otpValue));
         Scaffold.of(context).showSnackBar(SnackBar(
-          content: Text(LTen.of(context).otpValueCopiedMessage(_otpValue)),
+          content:
+              Text(Localization.of(context).otpValueCopiedMessage(_otpValue)),
         ));
       },
       child: _buildNonClickableTile(),
@@ -811,11 +696,6 @@
     return Stack(
       children: <Widget>[
         ListTile(
-<<<<<<< HEAD
-          title: Text(
-            insertCharAt(_otpValue, " ", _token.digits ~/ 2),
-            style: Theme.of(context).textTheme.headline4,
-=======
           title: PreferenceBuilder<bool>(
             preference: AppSettings.of(context).streamHideOpts(),
             builder: (context, bool hide) {
@@ -829,10 +709,10 @@
                   fontFamily: "monospace",
                   fontWeight: FontWeight.bold,
                 ),
+//                style: Theme.of(context).textTheme.headline4, // TODO What to use?
                 enabled: hide,
               );
             },
->>>>>>> 9f8e1512
           ),
           subtitle: Text(
             _label,
@@ -846,13 +726,8 @@
             child: RaisedButton(
               onPressed: buttonIsDisabled ? null : () => _updateOtpValue(),
               child: Text(
-<<<<<<< HEAD
                 Localization.of(context).next,
                 style: Theme.of(context).textTheme.headline6,
-=======
-                LTen.of(context).next,
-                textScaleFactor: 1.5,
->>>>>>> 9f8e1512
               ),
             ),
           ),
@@ -878,17 +753,17 @@
     });
   }
 
+  /// Calculate the progress of the LinearProgressIndicator depending on the
+  /// current time. The Indicator takes values in [0.0, 1.0].
+  double _getCurrentProgress() {
+    int unixTime = DateTime.now().toUtc().millisecondsSinceEpoch ~/ 1000;
+
+    return (unixTime % (_token.period)) * (1 / _token.period);
+  }
+
   @override
   void initState() {
     super.initState();
-
-    /// Calculate the progress of the LinearProgressIndicator depending on the
-    /// current time. The Indicator takes values in [0.0, 1.0].
-    double getCurrentProgress() {
-      int unixTime = DateTime.now().toUtc().millisecondsSinceEpoch ~/ 1000;
-
-      return (unixTime % (_token.period)) * (1 / _token.period);
-    }
 
     controller = AnimationController(
       duration: Duration(seconds: _token.period),
@@ -905,28 +780,11 @@
       ..addStatusListener((status) {
         // Add listener to restart the animation after the period, also updates the otp value.
         if (status == AnimationStatus.completed) {
-          controller.forward(from: getCurrentProgress());
+          controller.forward(from: _getCurrentProgress());
           _updateOtpValue();
         }
       })
-<<<<<<< HEAD
-      ..forward(from: getCurrentProgress()); // Start the animation.
-
-    // Update the otp value when the android app resumes, this prevents outdated otp values
-    // ignore: missing_return
-    SystemChannels.lifecycle.setMessageHandler((msg) {
-      log(
-        "SystemChannels:",
-        name: "totp_widgets.dart",
-        error: msg,
-      );
-      if (msg == AppLifecycleState.resumed.toString()) {
-        _updateOtpValue();
-        controller.forward(from: getCurrentProgress());
-      }
-    });
-=======
-      ..forward(); // Start the animation.
+      ..forward(from: _getCurrentProgress()); // Start the animation.
   }
 
   @override
@@ -937,7 +795,7 @@
   @override
   void onResume() {
     _updateOtpValue();
->>>>>>> 9f8e1512
+    controller.forward(from: _getCurrentProgress());
   }
 
   @override
@@ -951,11 +809,6 @@
     return Column(
       children: <Widget>[
         ListTile(
-<<<<<<< HEAD
-          title: Text(
-            insertCharAt(_otpValue, " ", _token.digits ~/ 2),
-            style: Theme.of(context).textTheme.headline4,
-=======
           title: PreferenceBuilder<bool>(
             preference: AppSettings.of(context).streamHideOpts(),
             builder: (context, bool hide) {
@@ -969,10 +822,10 @@
                   fontFamily: "monospace",
                   fontWeight: FontWeight.bold,
                 ),
+//                style: Theme.of(context).textTheme.headline4, // TODO What to use?
                 enabled: hide,
               );
             },
->>>>>>> 9f8e1512
           ),
           subtitle: Text(
             _label,
