/*
  privacyIDEA Authenticator

  Authors: Timo Sturm <timo.sturm@netknights.it>

  Copyright (c) 2017-2021 NetKnights GmbH

  Licensed under the Apache License, Version 2.0 (the "License");
  you may not use this file except in compliance with the License.
  You may obtain a copy of the License at

  http://www.apache.org/licenses/LICENSE-2.0

  Unless required by applicable law or agreed to in writing, software
  distributed under the License is distributed on an "AS IS" BASIS,
  WITHOUT WARRANTIES OR CONDITIONS OF ANY KIND, either express or implied.
  See the License for the specific language governing permissions and
  limitations under the License.
*/

import 'dart:async';
import 'dart:convert';
import 'dart:developer';
import 'dart:io';
import 'dart:typed_data';
import 'dart:ui';

import 'package:catcher/catcher.dart';
import 'package:flutter/cupertino.dart';
import 'package:flutter/material.dart';
import 'package:flutter/scheduler.dart';
import 'package:flutter/services.dart';
import 'package:flutter_gen/gen_l10n/app_localizations.dart';
import 'package:flutter_slidable/flutter_slidable.dart';
import 'package:flutterlifecyclehooks/flutterlifecyclehooks.dart';
import 'package:http/http.dart';
import 'package:pi_authenticator_legacy/pi_authenticator_legacy.dart';
import 'package:pointycastle/asymmetric/api.dart';
import 'package:privacyidea_authenticator/model/tokens.dart';
import 'package:privacyidea_authenticator/screens/main_screen.dart';
import 'package:privacyidea_authenticator/utils/crypto_utils.dart';
import 'package:privacyidea_authenticator/utils/identifiers.dart';
import 'package:privacyidea_authenticator/utils/network_utils.dart';
import 'package:privacyidea_authenticator/utils/parsing_utils.dart';
import 'package:privacyidea_authenticator/utils/storage_utils.dart';
import 'package:privacyidea_authenticator/utils/utils.dart';

typedef GetFBTokenCallback = Future<String?> Function();

class TokenWidget extends StatefulWidget {
  final Token _token;
  final VoidCallback _onDeleteClicked;
  final GetFBTokenCallback _getFirebaseToken;

  TokenWidget(Token token,
      {required onDeleteClicked, required getFirebaseToken})
      : this._token = token,
        this._onDeleteClicked = onDeleteClicked,
        this._getFirebaseToken = getFirebaseToken,
        super(key: ObjectKey(token));

  @override
  State<StatefulWidget> createState() {
    if (_token is HOTPToken) {
      return _HotpWidgetState(_token as OTPToken);
    } else if (_token is TOTPToken) {
      return _TotpWidgetState(_token as OTPToken);
    } else if (_token is PushToken) {
      return _PushWidgetState(_token);
    } else {
      throw ArgumentError.value(_token, "token",
          "The token [$_token] is of unknown type and not supported.");
    }
  }
}

abstract class _TokenWidgetState extends State<TokenWidget> {
  Token _token;
  static final SlidableController _slidableController = SlidableController();

  _TokenWidgetState(this._token) {
    _saveThisToken();
  }

  List<Widget> _getSubtitle() {
    List<Widget> children = [];
    if (_token.label.isNotEmpty) {
      children.add(Text(
        _token.label,
        style: Theme.of(context).textTheme.headline5,
      ));
    }
    if (_token.issuer.isNotEmpty) {
      children.add(Text(
        _token.issuer,
        style: Theme.of(context)
            .textTheme
            .headline6!
            .copyWith(fontWeight: FontWeight.normal),
      ));
    }
    return children;
  }

  @override
  Widget build(BuildContext context) {
    return Slidable(
      key: ValueKey(_token.id),
      // This is used to only let one Slidable be open at a time.
      controller: _slidableController,
      actionPane: SlidableDrawerActionPane(),
      actionExtentRatio: 0.25,
      child: _buildTile(),
      secondaryActions: <Widget>[
        IconSlideAction(
          caption: AppLocalizations.of(context)!.delete,
          color: Colors.red,
          icon: Icons.delete,
          onTap: () => _deleteTokenDialog(),
        ),
        IconSlideAction(
          caption: AppLocalizations.of(context)!.rename,
          color: Colors.blue,
          icon: Icons.edit,
          onTap: () => _renameTokenDialog(),
        ),
      ],
    );
  }

  void _renameTokenDialog() {
    final _nameInputKey = GlobalKey<FormFieldState>();
    String _selectedName = _token.label;

    showDialog(
        context: context,
        builder: (BuildContext context) {
          return AlertDialog(
            title: Text(AppLocalizations.of(context)!.renameToken),
            content: TextFormField(
              autofocus: true,
              initialValue: _selectedName,
              key: _nameInputKey,
              onChanged: (value) {
                if (mounted) {
                  setState(() => _selectedName = value);
                }
              },
              decoration: InputDecoration(
                  labelText: AppLocalizations.of(context)!.name),
              validator: (value) {
                if (value!.isEmpty) {
                  return AppLocalizations.of(context)!.name;
                }
                return null;
              },
            ),
            actions: <Widget>[
              TextButton(
                child: Text(
                  AppLocalizations.of(context)!.cancel,
                  style: Theme.of(context).textTheme.headline6,
                ),
                onPressed: () => Navigator.of(context).pop(),
              ),
              TextButton(
                child: Text(
                  AppLocalizations.of(context)!.rename,
                  style: Theme.of(context).textTheme.headline6,
                ),
                onPressed: () {
                  if (_nameInputKey.currentState!.validate()) {
                    _renameClicked(_selectedName);
                    Navigator.of(context).pop();
                  }
                },
              ),
            ],
          );
        });
  }

  void _renameClicked(String newLabel) async {
    _token.label = newLabel;
    await _saveThisToken();
    log(
      "Renamed token:",
      name: "token_widgets.dart",
      error: "\"${_token.label}\" changed to \"$newLabel\"",
    );

    if (mounted) {
      setState(() {});
    }
  }

  void _deleteTokenDialog() {
    showDialog(
        context: context,
        builder: (BuildContext context) {
          return AlertDialog(
            title: Text(AppLocalizations.of(context)!.confirmDeletion),
            content: Text(
              AppLocalizations.of(context)!.confirmDeletionOf(_token.label),
            ),
            actions: <Widget>[
              TextButton(
                onPressed: () => Navigator.of(context).pop(),
                child: Text(
                  AppLocalizations.of(context)!.cancel,
                  style: Theme.of(context).textTheme.headline6,
                ),
              ),
              TextButton(
                onPressed: () {
                  _onDeleteClicked();
                  Navigator.of(context).pop();
                },
                child: Text(
                  AppLocalizations.of(context)!.delete,
                  style: Theme.of(context).textTheme.headline6,
                ),
              ),
            ],
          );
        });
  }

  // Allows overriding the callback.
  void _onDeleteClicked() => widget._onDeleteClicked();

  Future<void> _saveThisToken() async {
    return StorageUtil.saveOrReplaceToken(this._token);
  }

  Widget _buildTile();
}

class _PushWidgetState extends _TokenWidgetState with LifecycleMixin {
  _PushWidgetState(Token token) : super(token);

  PushToken get _token => super._token as PushToken;

  bool _rollOutFailed = false;
  bool _acceptFailed = false;

  bool _retryButtonIsEnabled = true;
  bool _acceptButtonIsEnabled = true;

  late Timer _deleteTimer; // Timer that deletes expired requests periodically.

  @override
  void _onDeleteClicked() {
    // Delete all push notifications for a when the token is deleted.
    _token.pushRequests.forEach(
        (element) => flutterLocalNotificationsPlugin.cancel(element.id));

    super._onDeleteClicked();
  }

  @override
  void initState() {
    super.initState();

    // Delete expired push requests periodically.
    _deleteTimer = Timer.periodic(Duration(seconds: 30), (_) {
      if (_token.pushRequests.isNotEmpty) {
        _deleteExpiredRequests(_token);
        _saveThisToken();

        if (mounted) {
          setState(() {}); // Update ui
        }
      }
    });

    // Delete expired tokens, because the timer may not run the function
    // immediately.
    _deleteExpiredRequests(_token);
  }

  @override
  void afterFirstRender() {
    if (!_token.isRolledOut) {
      _rollOutToken();
    }
  }

  @override
  void onPause() {}

  @override
  void onResume() {
    _checkForModelUpdate();
  }

  void _checkForModelUpdate() async {
    PushToken? t = (await StorageUtil.loadToken(_token.id)) as PushToken?;

    // TODO Maybe we should simply reload all tokens on resume?
    // This throws errors because the token [t] is null, why?
    // The error does not seem to break anything
    // It indicates that this method is executed after the token was removed.
    if (t == null) return;

    log(
        "Push token may have received a request while app was "
        "in background. Updating UI.",
        name: "token_widgets.dart");

    _deleteExpiredRequests(t);
    _token = t;
    await _saveThisToken();

    if (mounted) {
      setState(() {});
    }
  }

  void _deleteExpiredRequests(PushToken t) {
    var f = (PushRequest r) => DateTime.now().isAfter(r.expirationDate);

    // Remove requests from queue and remove their notifications.
    t.pushRequests
        .where(f)
        .forEach((r) => flutterLocalNotificationsPlugin.cancel(r.id));
    t.pushRequests.removeWhere(f);
  }

  @override
  void dispose() {
    _deleteTimer.cancel();
    super.dispose();
  }

  void _rollOutToken() async {
    if (mounted) {
      setState(() => _rollOutFailed = false);
    }

<<<<<<< HEAD
    if (Platform.isIOS) {
      await dummyRequest(_token.url!, sslVerify: _token.sslVerify!);
=======
    // Trigger network permission request on iOS
    if (Platform.isIOS) {
      await dummyRequest(url: _token.url!, sslVerify: _token.sslVerify!);
    }

    FirebaseConfig tokenConfig =
        (await StorageUtil.loadFirebaseConfig(_token))!;
    if (await StorageUtil.globalFirebaseConfigExists() &&
        tokenConfig.projectID != null && // Does not exist for poll only tokens
        tokenConfig != await StorageUtil.loadGlobalFirebaseConfig()) {
      // The firebase config of this token is different to the existing
      // firebase config in this app.
      log("Token has different firebase config than existing.",
          name: "token_widgets.dart");

      _showMessage(
          AppLocalizations.of(context)!
              .errorOnlyOneFirebaseProjectIsSupported(_token.label),
          5);

      if (mounted) {
        setState(() => _rollOutFailed = true);
      }

      return;
>>>>>>> 1b35dd0d
    }

    if (_token.privateTokenKey == null) {
      final keyPair = await generateRSAKeyPair();

      log(
        "Setting private key for token",
        name: "token_widgets.dart",
        error: "Token: $_token, key: ${keyPair.privateKey}",
      );
      _token
        ..setPrivateTokenKey(keyPair.privateKey)
        ..setPublicTokenKey(keyPair.publicKey);
      await _saveThisToken();
    }

    try {
      // TODO What to do with poll only tokens if google-services is used?
      Response response =
          await doPost(sslVerify: _token.sslVerify!, url: _token.url!, body: {
        'enrollment_credential': _token.enrollmentCredentials,
        'serial': _token.serial,
        'fbtoken': await widget._getFirebaseToken(),
        'pubkey': serializeRSAPublicKeyPKCS8(_token.getPublicTokenKey()!),
      });

      if (response.statusCode == 200) {
        RSAPublicKey publicServerKey = await _parseRollOutResponse(response);
        _token.setPublicServerKey(publicServerKey);

        log('Roll out successful', name: 'token_widgets.dart', error: _token);

        _token.isRolledOut = true;
        await _saveThisToken();
        if (mounted) {
          setState(() => {}); // Update ui
        }
      } else {
        log("Post request on roll out failed.",
            name: "token_widgets.dart",
            error: "Token: $_token, Status code: ${response.statusCode},"
                " Body: ${response.body}");

        if (mounted) {
          setState(() => _rollOutFailed = true);
        }

        _showMessage(
            AppLocalizations.of(context)!
                .errorRollOutFailed(_token.label, response.statusCode),
            3);
      }
    } on PlatformException catch (e, s) {
      log("Roll out push token [$_token] failed.",
          name: "token_widgets.dart", error: e);

      if (mounted) {
        setState(() => _rollOutFailed = true);
      }

      if (e.code == FIREBASE_TOKEN_ERROR_CODE) {
        _showMessage(
            AppLocalizations.of(context)!.errorRollOutNoNetworkConnection, 3);
      } else {
        Catcher.reportCheckedError(e, s);
      }
    } on SocketException catch (e) {
      log("Roll out push token [$_token] failed.",
          name: "token_widgets.dart", error: e);

      if (mounted) {
        setState(() => _rollOutFailed = true);
      }

      _showMessage(
          AppLocalizations.of(context)!.errorRollOutNoNetworkConnection, 3);
    } on Exception catch (e, stack) {
      log("Roll out push token [$_token] failed.",
          name: "token_widgets.dart", error: e);

      if (mounted) {
        setState(() => _rollOutFailed = true);
      }

//      _showMessage(AppLocalizations.of(context).errorRollOutUnknownError(e), 5);
      Catcher.reportCheckedError(e, stack);
    }
  }

  Future<RSAPublicKey> _parseRollOutResponse(Response response) async {
    log("Parsing rollout response, try to extract public_key.",
        name: "token_widgets.dart", error: response.body);

    try {
      String key = json.decode(response.body)['detail']['public_key'];
      key = key.replaceAll('\n', '');

      log("Extracting public key was successful.",
          name: "token_widgets.dart", error: key);

      return deserializeRSAPublicKeyPKCS1(key);
    } on FormatException catch (e) {
      throw FormatException(
          "Response body does not contain RSA public key.", e);
    }
  }

  void acceptRequest() async {
    var pushRequest = _token.pushRequests.peek();

    log('Push auth request accepted, sending message',
        name: 'token_widgets.dart', error: 'Url: ${pushRequest.uri}');

    // signature ::=  {nonce}|{serial}
    String msg = '${pushRequest.nonce}|${_token.serial}';
    String signature = _token.privateTokenKey == null
        ? await Legacy.sign(_token.serial, msg)
        : createBase32Signature(
            _token.getPrivateTokenKey()!, utf8.encode(msg) as Uint8List);

    //    POST https://privacyideaserver/validate/check
    //    nonce=<nonce_from_request>
    //    serial=<serial>
    //    signature=<signature>
    Map<String, String> body = {
      'nonce': pushRequest.nonce,
      'serial': _token.serial,
      'signature': signature,
    };

    try {
      Response response = await doPost(
          sslVerify: pushRequest.sslVerify, url: pushRequest.uri, body: body);

      if (response.statusCode == 200) {
        _showMessage(
            AppLocalizations.of(context)!
                .acceptPushAuthRequestFor(_token.label),
            2);
        removeCurrentRequest();
      } else {
        log("Accepting push auth request failed.",
            name: "token_widgets.dart",
            error: "Token: $_token, Status code: ${response.statusCode}, "
                "Body: ${response.body}");

        if (mounted) {
          setState(() => _acceptFailed = true);
        }

        _showMessage(
            AppLocalizations.of(context)!.errorPushAuthRequestFailedFor(
                _token.label, response.statusCode),
            3);
      }
    } on SocketException catch (e) {
      log("Accept push auth request for [$_token] failed.",
          name: "token_widgets.dart", error: e);

      if (mounted) {
        setState(() => _acceptFailed = true);
      }

      _showMessage(
          AppLocalizations.of(context)!
              .errorAuthenticationNotPossibleWithoutNetworkAccess,
          3);
    } catch (e) {
      log("Accept push auth request for [$_token] failed.",
          name: "token_widgets.dart", error: e);

      if (mounted) {
        setState(() => _acceptFailed = true);
      }

      _showMessage(
          AppLocalizations.of(context)!
              .errorAuthenticationFailedUnknownError(e),
          5);
    }
  }

  void declineRequest() async {
    _showMessage(
        AppLocalizations.of(context)!.decliningPushAuthRequestFor(_token.label),
        2);
    removeCurrentRequest();
  }

  /// Reset the token status after push auth request was handled by the user.
  void removeCurrentRequest() async {
    PushRequest request = _token.pushRequests.pop();

    flutterLocalNotificationsPlugin.cancel(request.id);
    await _saveThisToken();

    if (mounted) {
      setState(() => _acceptFailed = false);
    }
  }

  void _disableRetryButtonForSomeTime() {
    if (mounted) {
      setState(() => _retryButtonIsEnabled = false);
    }

    Timer(Duration(seconds: 3), () {
      if (mounted) {
        setState(() => _retryButtonIsEnabled = true);
      }
    });
  }

  void _disableAcceptButtonForSomeTime() {
    if (mounted) {
      setState(() => _acceptButtonIsEnabled = false);
    }

    Timer(Duration(seconds: 1), () {
      if (mounted) {
        setState(() => _acceptButtonIsEnabled = true);
      }
    });
  }

  @override
  Widget _buildTile() {
    return ClipRect(
      child: Stack(
        children: <Widget>[
          Column(
            children: <Widget>[
              ListTile(
                title: Text(
                  _token.serial,
                  style: Theme.of(context).textTheme.headline4,
                ),
                subtitle: Column(
                  mainAxisAlignment: MainAxisAlignment.start,
                  crossAxisAlignment: CrossAxisAlignment.start,
                  children: _getSubtitle(),
                ),
                trailing: Icon(Icons.message),
              ),
              Visibility(
                // Accept / decline push auth request.
                visible: _token.pushRequests.isNotEmpty,
                child: Column(
                  children: <Widget>[
                    _token.pushRequests.isNotEmpty
                        ? Text(_token.pushRequests
                            .peek()
                            .title) // TODO Style this?
                        : Placeholder(),
                    _token.pushRequests.isNotEmpty
                        ? Text(_token.pushRequests
                            .peek()
                            .question) // TODO Style this?
                        : Placeholder(),
                    Row(
                      mainAxisAlignment: MainAxisAlignment.spaceAround,
                      children: <Widget>[
                        ElevatedButton(
                          child: _acceptFailed
                              ? Row(
                                  children: <Widget>[
                                    Text(
                                      AppLocalizations.of(context)!.retry,
                                      style:
                                          Theme.of(context).textTheme.headline6,
                                    ),
                                    Icon(Icons.replay),
                                  ],
                                )
                              : Row(
                                  children: <Widget>[
                                    Text(
                                      AppLocalizations.of(context)!.accept,
                                      style:
                                          Theme.of(context).textTheme.headline6,
                                    ),
                                    Icon(Icons.check),
                                  ],
                                ),
                          onPressed: _acceptButtonIsEnabled
                              ? () {
                                  acceptRequest();
                                  _disableAcceptButtonForSomeTime();
                                }
                              : null,
                        ),
                        ElevatedButton(
                          child: Row(
                            children: <Widget>[
                              Text(
                                AppLocalizations.of(context)!.decline,
                                style: Theme.of(context).textTheme.headline6,
                              ),
                              Icon(Icons.clear),
                            ],
                          ),
                          onPressed: _acceptButtonIsEnabled
                              ? () {
                                  declineRequest();
                                  _disableAcceptButtonForSomeTime();
                                }
                              : null,
                        ),
                      ],
                    ),
                  ],
                ),
              ),
              Visibility(
                // Retry roll out.
                visible: _rollOutFailed,
                child: Row(
                  mainAxisAlignment: MainAxisAlignment.spaceAround,
                  children: <Widget>[
                    ElevatedButton(
                      child: Text(
                        AppLocalizations.of(context)!.retryRollOut,
                        style: Theme.of(context).textTheme.headline6,
                      ),
                      onPressed: _retryButtonIsEnabled
                          ? () {
                              _rollOutToken();
                              _disableRetryButtonForSomeTime();
                            }
                          : null,
                    ),
                  ],
                ),
              ),
            ],
          ),
          // Show that the token is rolling out.
          Visibility(
            visible: !_token.isRolledOut && !_rollOutFailed,
            child: BackdropFilter(
              filter: ImageFilter.blur(sigmaX: 5, sigmaY: 5),
              child: ListTile(
                title: Column(
                  children: <Widget>[
                    CircularProgressIndicator(),
                    Text(AppLocalizations.of(context)!.rollingOut),
                  ],
                ),
              ),
            ),
          ),
        ],
      ),
    );
  }

  void _showMessage(String message, int seconds) {
    ArgumentError.checkNotNull(message, "message");
    ArgumentError.checkNotNull(seconds, "seconds");

    ScaffoldMessenger.of(context).showSnackBar(
        SnackBar(content: Text(message), duration: Duration(seconds: seconds)));
  }
}

abstract class _OTPTokenWidgetState extends _TokenWidgetState {
  String _otpValue;

  _OTPTokenWidgetState(OTPToken token)
      : _otpValue = calculateOtpValue(token),
        super(token);

  // ignore: UNUSED_ELEMENT
  void _updateOtpValue();

  @override
  Widget _buildTile() {
    return InkWell(
      splashColor: Theme.of(context).primaryColor,
      onLongPress: () {
        Clipboard.setData(ClipboardData(text: _otpValue));
        ScaffoldMessenger.of(context).showSnackBar(SnackBar(
          content: Text(
              AppLocalizations.of(context)!.otpValueCopiedMessage(_otpValue)),
        ));
      },
      child: _buildNonClickableTile(),
    );
  }

  Widget _buildNonClickableTile();
}

class _HotpWidgetState extends _OTPTokenWidgetState {
  bool buttonIsDisabled = false;

  HOTPToken get _token => super._token as HOTPToken;

  _HotpWidgetState(OTPToken token) : super(token);

  @override
  void _updateOtpValue() {
    _token.incrementCounter();
    _saveThisToken(); // When the app reloads the counter should not be reset.

    if (mounted) {
      setState(() {
        _otpValue = calculateOtpValue(_token);
        // Disable the button for 1 s.
        buttonIsDisabled = true;
      });
    }

    Timer(Duration(seconds: 1), () {
      if (mounted) {
        setState(() => buttonIsDisabled = false);
      }
    });
  }

  @override
  Widget _buildNonClickableTile() {
    return Stack(
      children: <Widget>[
        ListTile(
          title: Text(
            insertCharAt(_otpValue, " ", _token.digits ~/ 2),
            style: Theme.of(context).textTheme.headline4,
          ),
          subtitle: Column(
            mainAxisAlignment: MainAxisAlignment.start,
            crossAxisAlignment: CrossAxisAlignment.start,
            children: _getSubtitle(),
          ),
        ),
        Align(
          alignment: Alignment.centerRight,
          child: Padding(
            padding: EdgeInsets.symmetric(vertical: 0, horizontal: 10),
            child: ElevatedButton(
              onPressed: buttonIsDisabled ? null : () => _updateOtpValue(),
              child: Text(
                AppLocalizations.of(context)!.next,
                style: Theme.of(context).textTheme.headline6,
              ),
            ),
          ),
        ),
      ],
    );
  }
}

class _TotpWidgetState extends _OTPTokenWidgetState
    with SingleTickerProviderStateMixin, LifecycleMixin {
  late AnimationController
      _controller; // Controller for animating the LinearProgressAnimator

  TOTPToken get _token => super._token as TOTPToken;

  _TotpWidgetState(OTPToken token) : super(token);

  @override
  void _updateOtpValue() {
    if (mounted) {
      setState(() => _otpValue = calculateOtpValue(_token));
    }
  }

  /// Calculate the progress of the LinearProgressIndicator depending on the
  /// current time. The Indicator takes values in [0.0, 1.0].
  double _getCurrentProgress() {
    int unixTime = DateTime.now().toUtc().millisecondsSinceEpoch ~/ 1000;

    return (unixTime % (_token.period)) * (1 / _token.period);
  }

  @override
  void initState() {
    super.initState();

    _controller = AnimationController(
      duration: Duration(seconds: _token.period),
      // Animate the progress for the duration of the tokens period.
      vsync: this,
    )
      ..addListener(() {
        if (mounted) {
          setState(() {});
        }
      })
      ..addStatusListener((status) {
        // Add listener to restart the animation after the period, also updates the otp value.
        if (status == AnimationStatus.completed) {
          _controller.forward(from: _getCurrentProgress());
          _updateOtpValue();
        }
      })
      ..forward(from: _getCurrentProgress()); // Start the animation.
  }

  @override
  void onPause() {}

  @override
  void onResume() {
    _updateOtpValue();
    _controller.forward(from: _getCurrentProgress());
  }

  @override
  void dispose() {
    _controller.dispose(); // Dispose the controller to prevent memory leak.
    super.dispose();
  }

  @override
  Widget _buildNonClickableTile() {
    return Column(
      children: <Widget>[
        ListTile(
          title: Text(
            insertCharAt(_otpValue, " ", _token.digits ~/ 2),
            style: Theme.of(context).textTheme.headline4,
          ),
          subtitle: Column(
            mainAxisAlignment: MainAxisAlignment.start,
            crossAxisAlignment: CrossAxisAlignment.start,
            children: _getSubtitle(),
          ),
        ),
        LinearProgressIndicator(
          value: _controller.value,
        ),
      ],
    );
  }
}<|MERGE_RESOLUTION|>--- conflicted
+++ resolved
@@ -338,36 +338,8 @@
       setState(() => _rollOutFailed = false);
     }
 
-<<<<<<< HEAD
     if (Platform.isIOS) {
-      await dummyRequest(_token.url!, sslVerify: _token.sslVerify!);
-=======
-    // Trigger network permission request on iOS
-    if (Platform.isIOS) {
-      await dummyRequest(url: _token.url!, sslVerify: _token.sslVerify!);
-    }
-
-    FirebaseConfig tokenConfig =
-        (await StorageUtil.loadFirebaseConfig(_token))!;
-    if (await StorageUtil.globalFirebaseConfigExists() &&
-        tokenConfig.projectID != null && // Does not exist for poll only tokens
-        tokenConfig != await StorageUtil.loadGlobalFirebaseConfig()) {
-      // The firebase config of this token is different to the existing
-      // firebase config in this app.
-      log("Token has different firebase config than existing.",
-          name: "token_widgets.dart");
-
-      _showMessage(
-          AppLocalizations.of(context)!
-              .errorOnlyOneFirebaseProjectIsSupported(_token.label),
-          5);
-
-      if (mounted) {
-        setState(() => _rollOutFailed = true);
-      }
-
-      return;
->>>>>>> 1b35dd0d
+      await dummyRequest(url:_token.url!, sslVerify: _token.sslVerify!);
     }
 
     if (_token.privateTokenKey == null) {
