/*
  privacyIDEA Authenticator

  Authors: Timo Sturm <timo.sturm@netknights.it>

  Copyright (c) 2017-2021 NetKnights GmbH

  Licensed under the Apache License, Version 2.0 (the "License");
  you may not use this file except in compliance with the License.
  You may obtain a copy of the License at

  http://www.apache.org/licenses/LICENSE-2.0

  Unless required by applicable law or agreed to in writing, software
  distributed under the License is distributed on an "AS IS" BASIS,
  WITHOUT WARRANTIES OR CONDITIONS OF ANY KIND, either express or implied.
  See the License for the specific language governing permissions and
  limitations under the License.
*/

import 'dart:async';
import 'dart:convert';
import 'dart:developer';
import 'dart:io';
import 'dart:typed_data';
import 'dart:ui';

import 'package:catcher/catcher.dart';
import 'package:flutter/cupertino.dart';
import 'package:flutter/material.dart';
import 'package:flutter/scheduler.dart';
import 'package:flutter/services.dart';
import 'package:flutter_gen/gen_l10n/app_localizations.dart';
import 'package:flutter_slidable/flutter_slidable.dart';
import 'package:flutterlifecyclehooks/flutterlifecyclehooks.dart';
import 'package:http/http.dart';
import 'package:local_auth/auth_strings.dart';
import 'package:local_auth/error_codes.dart';
import 'package:local_auth/local_auth.dart';
import 'package:pi_authenticator_legacy/pi_authenticator_legacy.dart';
import 'package:pointycastle/asymmetric/api.dart';
import 'package:privacyidea_authenticator/model/tokens.dart';
import 'package:privacyidea_authenticator/screens/customize_token_screen.dart';
import 'package:privacyidea_authenticator/screens/main_screen.dart';
import 'package:privacyidea_authenticator/utils/crypto_utils.dart';
import 'package:privacyidea_authenticator/utils/identifiers.dart';
import 'package:privacyidea_authenticator/utils/network_utils.dart';
import 'package:privacyidea_authenticator/utils/parsing_utils.dart';
import 'package:privacyidea_authenticator/utils/push_provider.dart';
import 'package:privacyidea_authenticator/utils/storage_utils.dart';
import 'package:privacyidea_authenticator/utils/utils.dart';
import 'custom_texts.dart';

import 'custom_texts.dart';

class TokenWidget extends StatefulWidget {
  final Token _token;
  final VoidCallback _onDeleteClicked;
  final double avatarRadius = 40;

  TokenWidget(Token token, {required onDeleteClicked})
      : this._token = token,
        this._onDeleteClicked = onDeleteClicked,
        super(key: ObjectKey(token));

  @override
  State<StatefulWidget> createState() {
    if (_token is HOTPToken) {
      return _HotpWidgetState(_token as OTPToken);
    } else if (_token is TOTPToken) {
      return _TotpWidgetState(_token as OTPToken);
    } else if (_token is PushToken) {
      return _PushWidgetState(_token);
    } else {
      throw ArgumentError.value(_token, "token",
          "The token [$_token] is of unknown type and not supported.");
    }
  }
}

abstract class _TokenWidgetState extends State<TokenWidget> {
  Token _token;
  static final SlidableController _slidableController = SlidableController();

  _TokenWidgetState(this._token) {
    _saveThisToken();
  }

  List<Widget> _getSubtitle() {
    List<Widget> children = [];
    TextStyle style = Theme.of(context)
        .textTheme
        .headline6!
        .copyWith(fontWeight: FontWeight.normal);

    if (_token.label.isNotEmpty) {
<<<<<<< HEAD
      if (_token is PushToken) {
        children.add(Text((_token as PushToken).serial, style: style));
      } else {
        children.add(Text(_token.label, style: style));
      }
=======
      children.add(Text(
        _token.label,
        style: Theme.of(context)
            .textTheme
            .headline6!
            .copyWith(fontWeight: FontWeight.normal),
      ));
>>>>>>> 93068d14
    }
    if (_token.issuer.isNotEmpty) {
      children.add(Text(_token.issuer, style: style));
    }
    return children;
  }

  @override
  Widget build(BuildContext context) {
    final List<Widget> secondaryActions = [
      IconSlideAction(
        caption: AppLocalizations.of(context)!.delete,
        color: Theme.of(context).brightness == Brightness.light
            ? Colors.red.shade400
            : Colors.red.shade800,
        foregroundColor: Theme.of(context).brightness == Brightness.light
            ? Colors.black
            : Colors.white,
        icon: Icons.delete,
        onTap: () => _deleteTokenDialog(),
      ),
      IconSlideAction(
<<<<<<< HEAD
        caption: AppLocalizations.of(context)!.customize,
=======
        caption: AppLocalizations.of(context)!.rename,
>>>>>>> 93068d14
        color: Theme.of(context).brightness == Brightness.light
            ? Colors.blue.shade400
            : Colors.blue.shade800,
        foregroundColor: Theme.of(context).brightness == Brightness.light
            ? Colors.black
            : Colors.white,
<<<<<<< HEAD
        icon: Icons.brush,
        onTap: () async {
          _token = await Navigator.of(context).push(
                MaterialPageRoute(
                  builder: (context) => CustomizeTokenScreen(_token),
                ),
              ) ??
              _token;

          if (mounted) {
            setState(() {});
          }
        },
=======
        icon: Icons.edit,
        onTap: () => _renameTokenDialog(),
>>>>>>> 93068d14
      ),
    ];

    if (_token.canToggleLock) {
      secondaryActions.add(IconSlideAction(
        caption: _token.isLocked
            ? AppLocalizations.of(context)!.unlock
            : AppLocalizations.of(context)!.lock,
        color: Theme.of(context).brightness == Brightness.light
            ? Colors.yellow.shade400
            : Colors.yellow.shade800,
        foregroundColor: Theme.of(context).brightness == Brightness.light
            ? Colors.black
            : Colors.white,
        icon: _token.isLocked ? Icons.lock_open : Icons.lock_outline,
        onTap: () => _changeLockStatus(),
      ));
    }

    return Slidable(
      key: ValueKey(_token.id),
      // This is used to only let one Slidable be open at a time.
      controller: _slidableController,
      actionPane: SlidableDrawerActionPane(),
      actionExtentRatio: 0.25,
      child: _buildTile(),
      secondaryActions: secondaryActions,
<<<<<<< HEAD
=======
    );
  }

  void _changeLockStatus() async {
    if (_token.canToggleLock) {
      log('Changing lock status of token ${_token.label}.',
          name: 'token_widgets.dart');

      if (await _unlock(
          localizedReason:
              AppLocalizations.of(context)!.authenticateToUnLockToken)) {
        _token.isLocked = !_token.isLocked;
        await _saveThisToken();
        setState(() {});
      }
    } else {
      log('Lock status of token ${_token.label} can not be changed!',
          name: 'token_widgets.dart');
    }
  }

  Future<bool> _unlock({required String localizedReason}) async {
    bool didAuthenticate = false;
    LocalAuthentication localAuth = LocalAuthentication();

    if (!(await localAuth.isDeviceSupported())) {
      await showDialog(
          context: context,
          builder: (context) {
            return AlertDialog(
              title: ListTile(
                title: Center(
                  child: Text(
                    AppLocalizations.of(context)!.authNotSupportedTitle,
                    style: Theme.of(context).textTheme.headline6,
                  ),
                ),
                leading: Icon(Icons.lock),
                trailing: Icon(Icons.lock),
              ),
              content: Text(AppLocalizations.of(context)!.authNotSupportedBody),
            );
          });
      return didAuthenticate;
    }

    AndroidAuthMessages androidAuthStrings = AndroidAuthMessages(
      biometricRequiredTitle:
          AppLocalizations.of(context)!.biometricRequiredTitle,
      biometricHint: AppLocalizations.of(context)!.biometricHint,
      biometricNotRecognized:
          AppLocalizations.of(context)!.biometricNotRecognized,
      biometricSuccess: AppLocalizations.of(context)!.biometricSuccess,
      deviceCredentialsRequiredTitle:
          AppLocalizations.of(context)!.deviceCredentialsRequiredTitle,
      deviceCredentialsSetupDescription:
          AppLocalizations.of(context)!.deviceCredentialsSetupDescription,
      signInTitle: AppLocalizations.of(context)!.signInTitle,
      goToSettingsButton: AppLocalizations.of(context)!.goToSettingsButton,
      goToSettingsDescription:
          AppLocalizations.of(context)!.goToSettingsDescription,
      cancelButton: AppLocalizations.of(context)!.cancel,
>>>>>>> 93068d14
    );

    IOSAuthMessages iOSAuthStrings = IOSAuthMessages(
      lockOut: AppLocalizations.of(context)!.lockOut,
      goToSettingsButton: AppLocalizations.of(context)!.goToSettingsButton,
      goToSettingsDescription:
          AppLocalizations.of(context)!.goToSettingsDescription,
      cancelButton: AppLocalizations.of(context)!.cancel,
    );

    try {
      didAuthenticate = await localAuth.authenticate(
        localizedReason: localizedReason,
        androidAuthStrings: androidAuthStrings,
        iOSAuthStrings: iOSAuthStrings,
      );
    } on PlatformException catch (error, stacktrace) {
      log('Error: ${error.code}', name: 'token_widgets.dart');
      switch (error.code) {
        case notAvailable:
        case passcodeNotSet:
        case permanentlyLockedOut:
        case lockedOut:
          break;
        case otherOperatingSystem:
        case notEnrolled:
        // Should fall back to pin itself
        default:
          Catcher.reportCheckedError(error, stacktrace);
      }
    }
    return didAuthenticate;
  }

  void _changeLockStatus() async {
    if (_token.canToggleLock) {
      log('Changing lock status of token ${_token.label}.',
          name: 'token_widgets.dart');

<<<<<<< HEAD
      if (await _unlock(
          localizedReason:
              AppLocalizations.of(context)!.authenticateToUnLockToken)) {
        _token.isLocked = !_token.isLocked;
        await _saveThisToken();
        setState(() {});
      }
    } else {
      log('Lock status of token ${_token.label} can not be changed!',
          name: 'token_widgets.dart');
    }
  }

  Future<bool> _unlock({required String localizedReason}) async {
    bool didAuthenticate = false;
    LocalAuthentication localAuth = LocalAuthentication();

    if (!(await localAuth.isDeviceSupported())) {
      await showDialog(
          context: context,
          builder: (context) {
            return AlertDialog(
              title: ListTile(
                title: Center(
                  child: Text(
                    AppLocalizations.of(context)!.authNotSupportedTitle,
                    style: Theme.of(context).textTheme.headline6,
                  ),
=======
    showDialog(
        context: context,
        builder: (BuildContext context) {
          return AlertDialog(
            title: Text(AppLocalizations.of(context)!.renameToken),
            content: TextFormField(
              autofocus: true,
              initialValue: _selectedName,
              key: _nameInputKey,
              onChanged: (value) {
                if (mounted) {
                  setState(() => _selectedName = value);
                }
              },
              decoration: InputDecoration(
                  labelText: AppLocalizations.of(context)!.name),
              validator: (value) {
                if (value!.isEmpty) {
                  return AppLocalizations.of(context)!.name;
                }
                return null;
              },
            ),
            actions: <Widget>[
              TextButton(
                child: Text(
                  AppLocalizations.of(context)!.cancel,
                ),
                onPressed: () => Navigator.of(context).pop(),
              ),
              TextButton(
                child: Text(
                  AppLocalizations.of(context)!.rename,
>>>>>>> 93068d14
                ),
                leading: Icon(Icons.lock),
                trailing: Icon(Icons.lock),
              ),
              content: Text(AppLocalizations.of(context)!.authNotSupportedBody),
            );
          });
      return didAuthenticate;
    }

    AndroidAuthMessages androidAuthStrings = AndroidAuthMessages(
      biometricRequiredTitle:
          AppLocalizations.of(context)!.biometricRequiredTitle,
      biometricHint: AppLocalizations.of(context)!.biometricHint,
      biometricNotRecognized:
          AppLocalizations.of(context)!.biometricNotRecognized,
      biometricSuccess: AppLocalizations.of(context)!.biometricSuccess,
      deviceCredentialsRequiredTitle:
          AppLocalizations.of(context)!.deviceCredentialsRequiredTitle,
      deviceCredentialsSetupDescription:
          AppLocalizations.of(context)!.deviceCredentialsSetupDescription,
      signInTitle: AppLocalizations.of(context)!.signInTitle,
      goToSettingsButton: AppLocalizations.of(context)!.goToSettingsButton,
      goToSettingsDescription:
          AppLocalizations.of(context)!.goToSettingsDescription,
      cancelButton: AppLocalizations.of(context)!.cancel,
    );

    IOSAuthMessages iOSAuthStrings = IOSAuthMessages(
      lockOut: AppLocalizations.of(context)!.lockOut,
      goToSettingsButton: AppLocalizations.of(context)!.goToSettingsButton,
      goToSettingsDescription:
          AppLocalizations.of(context)!.goToSettingsDescription,
      cancelButton: AppLocalizations.of(context)!.cancel,
    );

    try {
      didAuthenticate = await localAuth.authenticate(
        localizedReason: localizedReason,
        androidAuthStrings: androidAuthStrings,
        iOSAuthStrings: iOSAuthStrings,
      );
    } on PlatformException catch (error, stacktrace) {
      log('Error: ${error.code}', name: 'token_widgets.dart');
      switch (error.code) {
        case notAvailable:
        case passcodeNotSet:
        case permanentlyLockedOut:
        case lockedOut:
          break;
        case otherOperatingSystem:
        case notEnrolled:
        // Should fall back to pin itself
        default:
          Catcher.reportCheckedError(error, stacktrace);
      }
    }
    return didAuthenticate;
  }

  void _deleteTokenDialog() {
    showDialog(
        context: context,
        builder: (BuildContext context) {
          return AlertDialog(
            title: Text(AppLocalizations.of(context)!.confirmDeletion),
            content: Text(
              AppLocalizations.of(context)!.confirmDeletionOf(_token.label),
            ),
            actions: <Widget>[
              TextButton(
                onPressed: () => Navigator.of(context).pop(),
                child: Text(
                  AppLocalizations.of(context)!.cancel,
                ),
              ),
              TextButton(
                onPressed: () {
                  _onDeleteClicked();
                  Navigator.of(context).pop();
                },
                child: Text(
                  AppLocalizations.of(context)!.delete,
                ),
              ),
            ],
          );
        });
  }

  // Allows overriding the callback.
  void _onDeleteClicked() => widget._onDeleteClicked();

  Future<void> _saveThisToken() async {
    return StorageUtil.saveOrReplaceToken(this._token);
  }

  Widget _buildTile();

  void _showMessage(String message, int seconds) {
    ScaffoldMessenger.of(context).showSnackBar(
        SnackBar(content: Text(message), duration: Duration(seconds: seconds)));
  }
}

class _PushWidgetState extends _TokenWidgetState with LifecycleMixin {
  _PushWidgetState(Token token) : super(token);

  PushToken get _token => super._token as PushToken;

  bool _rollOutFailed = false;
  bool _acceptFailed = false;

  bool _retryButtonIsEnabled = true;
  bool _acceptButtonIsEnabled = true;

  late Timer _deleteTimer; // Timer that deletes expired requests periodically.

  @override
  void _onDeleteClicked() {
    // Delete all push notifications for a when the token is deleted.
    _token.pushRequests.forEach(
        (element) => flutterLocalNotificationsPlugin.cancel(element.id));

    super._onDeleteClicked();
  }

  @override
  void initState() {
    super.initState();

    // Delete expired push requests periodically.
    _deleteTimer = Timer.periodic(Duration(seconds: 30), (_) {
      if (_token.pushRequests.isNotEmpty) {
        _deleteExpiredRequests(_token);
        _saveThisToken();

        if (mounted) {
          setState(() {}); // Update ui
        }
      }
    });

    // Delete expired tokens, because the timer may not run the function
    // immediately.
    _deleteExpiredRequests(_token);
  }

  @override
  void afterFirstRender() {
    if (!_token.isRolledOut) {
      _rollOutToken();
    }
  }

  @override
  void onPause() {}

  @override
  void onResume() {
    _checkForModelUpdate();
  }

  void _checkForModelUpdate() async {
    PushToken? t = (await StorageUtil.loadToken(_token.id)) as PushToken?;

    // TODO Maybe we should simply reload all tokens on resume?
    // This throws errors because the token [t] is null, why?
    // The error does not seem to break anything
    // It indicates that this method is executed after the token was removed.
    if (t == null) return;

    log(
        "Push token may have received a request while app was "
        "in background. Updating UI.",
        name: "token_widgets.dart");

    _deleteExpiredRequests(t);
    _token = t;
    await _saveThisToken();

    if (mounted) {
      setState(() {});
    }
  }

  void _deleteExpiredRequests(PushToken t) {
    var f = (PushRequest r) => DateTime.now().isAfter(r.expirationDate);

    // Remove requests from queue and remove their notifications.
    t.pushRequests
        .where(f)
        .forEach((r) => flutterLocalNotificationsPlugin.cancel(r.id));
    t.pushRequests.removeWhere(f);
  }

  @override
  void dispose() {
    _deleteTimer.cancel();
    super.dispose();
  }

  void _rollOutToken() async {
    if (mounted) {
      setState(() => _rollOutFailed = false);
    }

    if (Platform.isIOS) {
      await dummyRequest(url: _token.url!, sslVerify: _token.sslVerify!);
    }

    if (_token.privateTokenKey == null) {
      final keyPair = await generateRSAKeyPair();

      log(
        "Setting private key for token",
        name: "token_widgets.dart",
        error: "Token: $_token, key: ${keyPair.privateKey}",
      );
      _token
        ..setPrivateTokenKey(keyPair.privateKey)
        ..setPublicTokenKey(keyPair.publicKey);
      await _saveThisToken();
    }

    try {
      // TODO What to do with poll only tokens if google-services is used?
      Response response =
          await doPost(sslVerify: _token.sslVerify!, url: _token.url!, body: {
        'enrollment_credential': _token.enrollmentCredentials,
        'serial': _token.serial,
        'fbtoken': await PushProvider.getFBToken(),
        'pubkey': serializeRSAPublicKeyPKCS8(_token.getPublicTokenKey()!),
      });

      if (response.statusCode == 200) {
        RSAPublicKey publicServerKey = await _parseRollOutResponse(response);
        _token.setPublicServerKey(publicServerKey);

        log('Roll out successful', name: 'token_widgets.dart', error: _token);

        _token.isRolledOut = true;
        await _saveThisToken();
        if (mounted) {
          setState(() => {}); // Update ui
        }
      } else {
        log("Post request on roll out failed.",
            name: "token_widgets.dart",
            error: "Token: $_token, Status code: ${response.statusCode},"
                " Body: ${response.body}");

        if (mounted) {
          setState(() => _rollOutFailed = true);
        }

        _showMessage(
            AppLocalizations.of(context)!
                .errorRollOutFailed(_token.label, response.statusCode),
            3);
      }
    } on PlatformException catch (e, s) {
      log("Roll out push token [$_token] failed.",
          name: "token_widgets.dart", error: e);

      if (mounted) {
        setState(() => _rollOutFailed = true);
      }

      if (e.code == FIREBASE_TOKEN_ERROR_CODE) {
        _showMessage(
            AppLocalizations.of(context)!.errorRollOutNoNetworkConnection, 3);
      } else {
        Catcher.reportCheckedError(e, s);
      }
    } on SocketException catch (e) {
      log("Roll out push token [$_token] failed.",
          name: "token_widgets.dart", error: e);

      if (mounted) {
        setState(() => _rollOutFailed = true);
      }

      _showMessage(
          AppLocalizations.of(context)!.errorRollOutNoNetworkConnection, 3);
    } on Exception catch (e, stack) {
      log("Roll out push token [$_token] failed.",
          name: "token_widgets.dart", error: e);

      if (mounted) {
        setState(() => _rollOutFailed = true);
      }

//      _showMessage(AppLocalizations.of(context).errorRollOutUnknownError(e), 5);
      Catcher.reportCheckedError(e, stack);
    }
  }

  Future<RSAPublicKey> _parseRollOutResponse(Response response) async {
    log("Parsing rollout response, try to extract public_key.",
        name: "token_widgets.dart", error: response.body);

    try {
      String key = json.decode(response.body)['detail']['public_key'];
      key = key.replaceAll('\n', '');

      log("Extracting public key was successful.",
          name: "token_widgets.dart", error: key);

      return deserializeRSAPublicKeyPKCS1(key);
    } on FormatException catch (e) {
      throw FormatException(
          "Response body does not contain RSA public key.", e);
    }
  }

  void acceptRequest() async {
    var pushRequest = _token.pushRequests.peek();

    log('Push auth request accepted, sending message',
        name: 'token_widgets.dart', error: 'Url: ${pushRequest.uri}');

    // signature ::=  {nonce}|{serial}
    String msg = '${pushRequest.nonce}|${_token.serial}';
    String signature = _token.privateTokenKey == null
        ? await Legacy.sign(_token.serial, msg)
        : createBase32Signature(
            _token.getPrivateTokenKey()!, utf8.encode(msg) as Uint8List);

    //    POST https://privacyideaserver/validate/check
    //    nonce=<nonce_from_request>
    //    serial=<serial>
    //    signature=<signature>
    Map<String, String> body = {
      'nonce': pushRequest.nonce,
      'serial': _token.serial,
      'signature': signature,
    };

    try {
      Response response = await doPost(
          sslVerify: pushRequest.sslVerify, url: pushRequest.uri, body: body);

      if (response.statusCode == 200) {
        _showMessage(
            AppLocalizations.of(context)!
                .acceptPushAuthRequestFor(_token.label),
            2);
        removeCurrentRequest();
      } else {
        log("Accepting push auth request failed.",
            name: "token_widgets.dart",
            error: "Token: $_token, Status code: ${response.statusCode}, "
                "Body: ${response.body}");

        if (mounted) {
          setState(() => _acceptFailed = true);
        }

        _showMessage(
            AppLocalizations.of(context)!.errorPushAuthRequestFailedFor(
                _token.label, response.statusCode),
            3);
      }
    } on SocketException catch (e) {
      log("Accept push auth request for [$_token] failed.",
          name: "token_widgets.dart", error: e);

      if (mounted) {
        setState(() => _acceptFailed = true);
      }

      _showMessage(
          AppLocalizations.of(context)!
              .errorAuthenticationNotPossibleWithoutNetworkAccess,
          3);
    } catch (e) {
      log("Accept push auth request for [$_token] failed.",
          name: "token_widgets.dart", error: e);

      if (mounted) {
        setState(() => _acceptFailed = true);
      }

      _showMessage(
          AppLocalizations.of(context)!
              .errorAuthenticationFailedUnknownError(e),
          5);
    }
  }

  void declineRequest() async {
    _showMessage(
        AppLocalizations.of(context)!.decliningPushAuthRequestFor(_token.label),
        2);
    removeCurrentRequest();
  }

  /// Reset the token status after push auth request was handled by the user.
  void removeCurrentRequest() async {
    PushRequest request = _token.pushRequests.pop();

    flutterLocalNotificationsPlugin.cancel(request.id);
    await _saveThisToken();

    if (mounted) {
      setState(() => _acceptFailed = false);
    }
  }

  void _disableRetryButtonForSomeTime() {
    if (mounted) {
      setState(() => _retryButtonIsEnabled = false);
    }

    Timer(Duration(seconds: 3), () {
      if (mounted) {
        setState(() => _retryButtonIsEnabled = true);
      }
    });
  }

  void _disableAcceptButtonForSomeTime() {
    if (mounted) {
      setState(() => _acceptButtonIsEnabled = false);
    }

    Timer(Duration(seconds: 1), () {
      if (mounted) {
        setState(() => _acceptButtonIsEnabled = true);
      }
    });
  }

  @override
  Widget _buildTile() {
    return ClipRect(
      child: Stack(
        children: <Widget>[
          Column(
            children: <Widget>[
<<<<<<< HEAD
              Row(
                children: [
                  Padding(
                    padding: EdgeInsets.all(5),
                    child: CircleAvatar(
                      backgroundColor: _token.avatarColor == null
                          ? null
                          : Color(_token.avatarColor!),
                      backgroundImage: _token.avatarPath == null
                          ? null
                          : FileImage(File(_token.avatarPath!)),
                      radius: widget.avatarRadius,
                    ),
                  ),
                  Expanded(
                    child: ListTile(
                      title: Text(
                        _token.label,
                        textScaleFactor: 2.5,
                        style: Theme.of(context).textTheme.subtitle2!.copyWith(
                              // color: Theme.of(context).accentColor,
                              fontFamily: "monospace",
                              fontWeight: FontWeight.bold,
                            ),
                      ),
                      subtitle: Column(
                        mainAxisAlignment: MainAxisAlignment.start,
                        crossAxisAlignment: CrossAxisAlignment.start,
                        children: _getSubtitle(),
                      ),
                    ),
                  )
                ],
=======
              ListTile(
                title: Text(
                  _token.serial,
                  textScaleFactor: 2.5,
                  style: Theme.of(context).textTheme.subtitle2!.copyWith(
                        fontFamily: "monospace",
                        fontWeight: FontWeight.bold,
                      ),
                ),
                subtitle: Column(
                  mainAxisAlignment: MainAxisAlignment.start,
                  crossAxisAlignment: CrossAxisAlignment.start,
                  children: _getSubtitle(),
                ),
                trailing: Icon(Icons.message),
>>>>>>> 93068d14
              ),
              Visibility(
                // Accept / decline push auth request.
                visible: _token.pushRequests.isNotEmpty,
                child: Column(
                  children: <Widget>[
                    _token.pushRequests.isNotEmpty
                        ? Text(_token.pushRequests
                            .peek()
                            .title) // TODO Style this?
                        : Placeholder(),
                    _token.pushRequests.isNotEmpty
                        ? Text(_token.pushRequests
                            .peek()
                            .question) // TODO Style this?
                        : Placeholder(),
                    Row(
                      mainAxisAlignment: MainAxisAlignment.spaceAround,
                      children: <Widget>[
                        ElevatedButton(
                          child: _acceptFailed
                              ? Row(
                                  children: <Widget>[
                                    Text(
                                      AppLocalizations.of(context)!.retry,
                                      style:
                                          Theme.of(context).textTheme.headline6,
                                    ),
                                    Icon(Icons.replay),
                                  ],
                                )
                              : Row(
                                  children: <Widget>[
                                    Text(
                                      AppLocalizations.of(context)!.accept,
                                      style:
                                          Theme.of(context).textTheme.headline6,
                                    ),
                                    Icon(Icons.check),
                                  ],
                                ),
                          onPressed: _acceptButtonIsEnabled
                              ? () async {
                                  if (await _unlock(
                                      localizedReason:
                                          AppLocalizations.of(context)!
                                              .authenticateToAcceptPush)) {
                                    acceptRequest();
                                  }
                                  _disableAcceptButtonForSomeTime();
                                }
                              : null,
                        ),
                        ElevatedButton(
                          child: Row(
                            children: <Widget>[
                              Text(
                                AppLocalizations.of(context)!.decline,
                                style: Theme.of(context).textTheme.headline6,
                              ),
                              Icon(Icons.clear),
                            ],
                          ),
                          onPressed: _acceptButtonIsEnabled
                              ? () {
                                  declineRequest();
                                  _disableAcceptButtonForSomeTime();
                                }
                              : null,
                        ),
                      ],
                    ),
                  ],
                ),
              ),
              Visibility(
                // Retry roll out.
                visible: _rollOutFailed,
                child: Row(
                  mainAxisAlignment: MainAxisAlignment.spaceAround,
                  children: <Widget>[
                    ElevatedButton(
                      child: Text(
                        AppLocalizations.of(context)!.retryRollOut,
                        style: Theme.of(context).textTheme.headline6,
                      ),
                      onPressed: _retryButtonIsEnabled
                          ? () {
                              _rollOutToken();
                              _disableRetryButtonForSomeTime();
                            }
                          : null,
                    ),
                  ],
                ),
              ),
            ],
          ),
          // Show that the token is rolling out.
          Visibility(
            visible: !_token.isRolledOut && !_rollOutFailed,
            child: BackdropFilter(
              filter: ImageFilter.blur(sigmaX: 5, sigmaY: 5),
              child: ListTile(
                title: Column(
                  children: <Widget>[
                    CircularProgressIndicator(),
                    Text(AppLocalizations.of(context)!.rollingOut),
                  ],
                ),
              ),
            ),
          ),
        ],
      ),
    );
  }
}

abstract class _OTPTokenWidgetState extends _TokenWidgetState {
  String _otpValue;
  final HideableTextController _hideableController = HideableTextController();

  @override
  void dispose() {
    _hideableController.close();
    super.dispose();
  }

  _OTPTokenWidgetState(OTPToken token)
      : _otpValue = calculateOtpValue(token),
        super(token);

  // ignore: UNUSED_ELEMENT
  void _updateOtpValue();

  @override
  Widget _buildTile() {
    return InkWell(
      splashColor: Theme.of(context).primaryColor,
      onTap: () async {
        if (_token.isLocked &&
            await _unlock(
                localizedReason:
                    AppLocalizations.of(context)!.authenticateToShowOtp)) {
          _hideableController.tap();
        }
      },
      onLongPress: _token.isLocked
          ? null
          : () {
              Clipboard.setData(ClipboardData(text: _otpValue));
              ScaffoldMessenger.of(context).showSnackBar(SnackBar(
                content: Text(AppLocalizations.of(context)!
                    .otpValueCopiedMessage(_otpValue)),
              ));
            },
      child: _buildNonClickableTile(),
    );
  }

  Widget _buildNonClickableTile();
}

class _HotpWidgetState extends _OTPTokenWidgetState {
  bool buttonIsDisabled = false;

  HOTPToken get _token => super._token as HOTPToken;

  _HotpWidgetState(OTPToken token) : super(token);

  @override
  void _updateOtpValue() {
    _token.incrementCounter();
    _saveThisToken(); // When the app reloads the counter should not be reset.

    if (mounted) {
      setState(() {
        _otpValue = calculateOtpValue(_token);
        // Disable the button for 1 s.
        buttonIsDisabled = true;
      });
    }

    Timer(Duration(seconds: 1), () {
      if (mounted) {
        setState(() => buttonIsDisabled = false);
      }
    });
  }

  @override
  Widget _buildNonClickableTile() {
    return Stack(
      children: <Widget>[
<<<<<<< HEAD
        Row(
          children: [
            Padding(
              padding: EdgeInsets.all(5),
              child: CircleAvatar(
                backgroundColor: _token.avatarColor == null
                    ? null
                    : Color(_token.avatarColor!),
                backgroundImage: _token.avatarPath == null
                    ? null
                    : FileImage(File(_token.avatarPath!)),
                radius: widget.avatarRadius,
=======
        ListTile(
          title: HideableText(
            controller: _hideableController,
            text: insertCharAt(_otpValue, " ", _token.digits ~/ 2),
            textScaleFactor: 2.5,
            enabled: _token.isLocked,
            hideDuration: Duration(seconds: 10),
            textStyle: Theme.of(context)
                .textTheme
                .subtitle2!
                .copyWith(color: Theme.of(context).accentColor),
          ),
          subtitle: Column(
            mainAxisAlignment: MainAxisAlignment.start,
            crossAxisAlignment: CrossAxisAlignment.start,
            children: _getSubtitle(),
          ),
        ),
        Align(
          alignment: Alignment.centerRight,
          child: Padding(
            padding: EdgeInsets.symmetric(vertical: 0, horizontal: 10),
            child: ElevatedButton(
              onPressed: buttonIsDisabled ? null : () => _updateOtpValue(),
              child: Text(
                AppLocalizations.of(context)!.next,
                style: Theme.of(context).textTheme.headline6,
>>>>>>> 93068d14
              ),
            ),
            Expanded(
              child: ListTile(
                title: HideableText(
                  controller: _hideableController,
                  text: insertCharAt(_otpValue, " ", _token.digits ~/ 2),
                  textScaleFactor: 2.5,
                  enabled: _token.isLocked,
                  hideDuration: Duration(seconds: 6),
                  textStyle: Theme.of(context)
                      .textTheme
                      .subtitle2!
                      .copyWith(color: Theme.of(context).colorScheme.secondary),
                ),
                subtitle: Column(
                  mainAxisAlignment: MainAxisAlignment.start,
                  crossAxisAlignment: CrossAxisAlignment.start,
                  children: _getSubtitle(),
                ),
              ),
            ),
            IconButton(
              iconSize: 30,
              icon: Container(
                decoration: BoxDecoration(
                  color: buttonIsDisabled
                      ? Theme.of(context).disabledColor
                      : Theme.of(context).colorScheme.secondary,
                  borderRadius: BorderRadius.circular(5),
                  boxShadow: [
                    BoxShadow(
                      color: Theme.of(context).brightness == Brightness.dark
                          ? Colors.black
                          : Colors.grey,
                      blurRadius: 1.0,
                      offset: Offset(1, 1),
                    )
                  ],
                ),
                child: Icon(Icons.navigate_next_rounded),
              ),
              onPressed: buttonIsDisabled ? null : () => _updateOtpValue(),
            )
          ],
        ),
      ],
    );
  }
}

class _TotpWidgetState extends _OTPTokenWidgetState
    with SingleTickerProviderStateMixin, LifecycleMixin {
  late AnimationController
      _controller; // Controller for animating the LinearProgressAnimator

  TOTPToken get _token => super._token as TOTPToken;

  _TotpWidgetState(OTPToken token) : super(token);

  @override
  void _updateOtpValue() {
    if (mounted) {
      setState(() => _otpValue = calculateOtpValue(_token));
    }
  }

  /// Calculate the progress of the LinearProgressIndicator depending on the
  /// current time. The Indicator takes values in [0.0, 1.0].
  double _getCurrentProgress() {
    int unixTime = DateTime.now().toUtc().millisecondsSinceEpoch ~/ 1000;

    return (unixTime % (_token.period)) * (1 / _token.period);
  }

  @override
  void initState() {
    super.initState();

    _controller = AnimationController(
      duration: Duration(seconds: _token.period),
      // Animate the progress for the duration of the tokens period.
      vsync: this,
    )
      ..addListener(() {
        if (mounted) {
          setState(() {});
        }
      })
      ..addStatusListener((status) {
        // Add listener to restart the animation after the period, also updates the otp value.
        if (status == AnimationStatus.completed) {
          _controller.forward(from: _getCurrentProgress());
          _updateOtpValue();
        }
      })
      ..forward(from: _getCurrentProgress()); // Start the animation.
  }

  @override
  void onPause() {}

  @override
  void onResume() {
    _updateOtpValue();
    _controller.forward(from: _getCurrentProgress());
  }

  @override
  void dispose() {
    _controller.dispose(); // Dispose the controller to prevent memory leak.
    super.dispose();
  }

  @override
  Widget _buildNonClickableTile() {
    return Column(
      children: <Widget>[
<<<<<<< HEAD
        Row(
          children: [
            Padding(
              padding: EdgeInsets.all(5),
              child: CircleAvatar(
                backgroundColor: _token.avatarColor == null
                    ? null
                    : Color(_token.avatarColor!),
                backgroundImage: _token.avatarPath == null
                    ? null
                    : FileImage(File(_token.avatarPath!)),
                radius: widget.avatarRadius,
              ),
            ),
            Expanded(
              child: ListTile(
                title: HideableText(
                  controller: _hideableController,
                  text: insertCharAt(_otpValue, " ", _token.digits ~/ 2),
                  textScaleFactor: 2.5,
                  enabled: _token.isLocked,
                  hideDuration: Duration(seconds: 6),
                  textStyle: Theme.of(context)
                      .textTheme
                      .subtitle2!
                      .copyWith(color: Theme.of(context).colorScheme.secondary),
                ),
                subtitle: Column(
                  mainAxisAlignment: MainAxisAlignment.start,
                  crossAxisAlignment: CrossAxisAlignment.start,
                  children: _getSubtitle(),
                ),
              ),
            ),
          ],
=======
        ListTile(
          title: HideableText(
            controller: _hideableController,
            text: insertCharAt(_otpValue, " ", _token.digits ~/ 2),
            textScaleFactor: 2.5,
            enabled: _token.isLocked,
            hideDuration: Duration(seconds: 10),
            textStyle: Theme.of(context)
                .textTheme
                .subtitle2!
                .copyWith(color: Theme.of(context).accentColor),
          ),
          subtitle: Column(
            mainAxisAlignment: MainAxisAlignment.start,
            crossAxisAlignment: CrossAxisAlignment.start,
            children: _getSubtitle(),
          ),
>>>>>>> 93068d14
        ),
        LinearProgressIndicator(
          value: _controller.value,
        ),
      ],
    );
  }
}<|MERGE_RESOLUTION|>--- conflicted
+++ resolved
@@ -94,21 +94,11 @@
         .copyWith(fontWeight: FontWeight.normal);
 
     if (_token.label.isNotEmpty) {
-<<<<<<< HEAD
       if (_token is PushToken) {
         children.add(Text((_token as PushToken).serial, style: style));
       } else {
         children.add(Text(_token.label, style: style));
       }
-=======
-      children.add(Text(
-        _token.label,
-        style: Theme.of(context)
-            .textTheme
-            .headline6!
-            .copyWith(fontWeight: FontWeight.normal),
-      ));
->>>>>>> 93068d14
     }
     if (_token.issuer.isNotEmpty) {
       children.add(Text(_token.issuer, style: style));
@@ -131,18 +121,13 @@
         onTap: () => _deleteTokenDialog(),
       ),
       IconSlideAction(
-<<<<<<< HEAD
         caption: AppLocalizations.of(context)!.customize,
-=======
-        caption: AppLocalizations.of(context)!.rename,
->>>>>>> 93068d14
         color: Theme.of(context).brightness == Brightness.light
             ? Colors.blue.shade400
             : Colors.blue.shade800,
         foregroundColor: Theme.of(context).brightness == Brightness.light
             ? Colors.black
             : Colors.white,
-<<<<<<< HEAD
         icon: Icons.brush,
         onTap: () async {
           _token = await Navigator.of(context).push(
@@ -156,10 +141,6 @@
             setState(() {});
           }
         },
-=======
-        icon: Icons.edit,
-        onTap: () => _renameTokenDialog(),
->>>>>>> 93068d14
       ),
     ];
 
@@ -187,8 +168,6 @@
       actionExtentRatio: 0.25,
       child: _buildTile(),
       secondaryActions: secondaryActions,
-<<<<<<< HEAD
-=======
     );
   }
 
@@ -251,7 +230,6 @@
       goToSettingsDescription:
           AppLocalizations.of(context)!.goToSettingsDescription,
       cancelButton: AppLocalizations.of(context)!.cancel,
->>>>>>> 93068d14
     );
 
     IOSAuthMessages iOSAuthStrings = IOSAuthMessages(
@@ -286,135 +264,6 @@
     return didAuthenticate;
   }
 
-  void _changeLockStatus() async {
-    if (_token.canToggleLock) {
-      log('Changing lock status of token ${_token.label}.',
-          name: 'token_widgets.dart');
-
-<<<<<<< HEAD
-      if (await _unlock(
-          localizedReason:
-              AppLocalizations.of(context)!.authenticateToUnLockToken)) {
-        _token.isLocked = !_token.isLocked;
-        await _saveThisToken();
-        setState(() {});
-      }
-    } else {
-      log('Lock status of token ${_token.label} can not be changed!',
-          name: 'token_widgets.dart');
-    }
-  }
-
-  Future<bool> _unlock({required String localizedReason}) async {
-    bool didAuthenticate = false;
-    LocalAuthentication localAuth = LocalAuthentication();
-
-    if (!(await localAuth.isDeviceSupported())) {
-      await showDialog(
-          context: context,
-          builder: (context) {
-            return AlertDialog(
-              title: ListTile(
-                title: Center(
-                  child: Text(
-                    AppLocalizations.of(context)!.authNotSupportedTitle,
-                    style: Theme.of(context).textTheme.headline6,
-                  ),
-=======
-    showDialog(
-        context: context,
-        builder: (BuildContext context) {
-          return AlertDialog(
-            title: Text(AppLocalizations.of(context)!.renameToken),
-            content: TextFormField(
-              autofocus: true,
-              initialValue: _selectedName,
-              key: _nameInputKey,
-              onChanged: (value) {
-                if (mounted) {
-                  setState(() => _selectedName = value);
-                }
-              },
-              decoration: InputDecoration(
-                  labelText: AppLocalizations.of(context)!.name),
-              validator: (value) {
-                if (value!.isEmpty) {
-                  return AppLocalizations.of(context)!.name;
-                }
-                return null;
-              },
-            ),
-            actions: <Widget>[
-              TextButton(
-                child: Text(
-                  AppLocalizations.of(context)!.cancel,
-                ),
-                onPressed: () => Navigator.of(context).pop(),
-              ),
-              TextButton(
-                child: Text(
-                  AppLocalizations.of(context)!.rename,
->>>>>>> 93068d14
-                ),
-                leading: Icon(Icons.lock),
-                trailing: Icon(Icons.lock),
-              ),
-              content: Text(AppLocalizations.of(context)!.authNotSupportedBody),
-            );
-          });
-      return didAuthenticate;
-    }
-
-    AndroidAuthMessages androidAuthStrings = AndroidAuthMessages(
-      biometricRequiredTitle:
-          AppLocalizations.of(context)!.biometricRequiredTitle,
-      biometricHint: AppLocalizations.of(context)!.biometricHint,
-      biometricNotRecognized:
-          AppLocalizations.of(context)!.biometricNotRecognized,
-      biometricSuccess: AppLocalizations.of(context)!.biometricSuccess,
-      deviceCredentialsRequiredTitle:
-          AppLocalizations.of(context)!.deviceCredentialsRequiredTitle,
-      deviceCredentialsSetupDescription:
-          AppLocalizations.of(context)!.deviceCredentialsSetupDescription,
-      signInTitle: AppLocalizations.of(context)!.signInTitle,
-      goToSettingsButton: AppLocalizations.of(context)!.goToSettingsButton,
-      goToSettingsDescription:
-          AppLocalizations.of(context)!.goToSettingsDescription,
-      cancelButton: AppLocalizations.of(context)!.cancel,
-    );
-
-    IOSAuthMessages iOSAuthStrings = IOSAuthMessages(
-      lockOut: AppLocalizations.of(context)!.lockOut,
-      goToSettingsButton: AppLocalizations.of(context)!.goToSettingsButton,
-      goToSettingsDescription:
-          AppLocalizations.of(context)!.goToSettingsDescription,
-      cancelButton: AppLocalizations.of(context)!.cancel,
-    );
-
-    try {
-      didAuthenticate = await localAuth.authenticate(
-        localizedReason: localizedReason,
-        androidAuthStrings: androidAuthStrings,
-        iOSAuthStrings: iOSAuthStrings,
-      );
-    } on PlatformException catch (error, stacktrace) {
-      log('Error: ${error.code}', name: 'token_widgets.dart');
-      switch (error.code) {
-        case notAvailable:
-        case passcodeNotSet:
-        case permanentlyLockedOut:
-        case lockedOut:
-          break;
-        case otherOperatingSystem:
-        case notEnrolled:
-        // Should fall back to pin itself
-        default:
-          Catcher.reportCheckedError(error, stacktrace);
-      }
-    }
-    return didAuthenticate;
-  }
-
   void _deleteTokenDialog() {
     showDialog(
         context: context,
@@ -796,7 +645,6 @@
         children: <Widget>[
           Column(
             children: <Widget>[
-<<<<<<< HEAD
               Row(
                 children: [
                   Padding(
@@ -830,23 +678,6 @@
                     ),
                   )
                 ],
-=======
-              ListTile(
-                title: Text(
-                  _token.serial,
-                  textScaleFactor: 2.5,
-                  style: Theme.of(context).textTheme.subtitle2!.copyWith(
-                        fontFamily: "monospace",
-                        fontWeight: FontWeight.bold,
-                      ),
-                ),
-                subtitle: Column(
-                  mainAxisAlignment: MainAxisAlignment.start,
-                  crossAxisAlignment: CrossAxisAlignment.start,
-                  children: _getSubtitle(),
-                ),
-                trailing: Icon(Icons.message),
->>>>>>> 93068d14
               ),
               Visibility(
                 // Accept / decline push auth request.
@@ -1042,7 +873,6 @@
   Widget _buildNonClickableTile() {
     return Stack(
       children: <Widget>[
-<<<<<<< HEAD
         Row(
           children: [
             Padding(
@@ -1055,35 +885,6 @@
                     ? null
                     : FileImage(File(_token.avatarPath!)),
                 radius: widget.avatarRadius,
-=======
-        ListTile(
-          title: HideableText(
-            controller: _hideableController,
-            text: insertCharAt(_otpValue, " ", _token.digits ~/ 2),
-            textScaleFactor: 2.5,
-            enabled: _token.isLocked,
-            hideDuration: Duration(seconds: 10),
-            textStyle: Theme.of(context)
-                .textTheme
-                .subtitle2!
-                .copyWith(color: Theme.of(context).accentColor),
-          ),
-          subtitle: Column(
-            mainAxisAlignment: MainAxisAlignment.start,
-            crossAxisAlignment: CrossAxisAlignment.start,
-            children: _getSubtitle(),
-          ),
-        ),
-        Align(
-          alignment: Alignment.centerRight,
-          child: Padding(
-            padding: EdgeInsets.symmetric(vertical: 0, horizontal: 10),
-            child: ElevatedButton(
-              onPressed: buttonIsDisabled ? null : () => _updateOtpValue(),
-              child: Text(
-                AppLocalizations.of(context)!.next,
-                style: Theme.of(context).textTheme.headline6,
->>>>>>> 93068d14
               ),
             ),
             Expanded(
@@ -1202,7 +1003,6 @@
   Widget _buildNonClickableTile() {
     return Column(
       children: <Widget>[
-<<<<<<< HEAD
         Row(
           children: [
             Padding(
@@ -1238,25 +1038,6 @@
               ),
             ),
           ],
-=======
-        ListTile(
-          title: HideableText(
-            controller: _hideableController,
-            text: insertCharAt(_otpValue, " ", _token.digits ~/ 2),
-            textScaleFactor: 2.5,
-            enabled: _token.isLocked,
-            hideDuration: Duration(seconds: 10),
-            textStyle: Theme.of(context)
-                .textTheme
-                .subtitle2!
-                .copyWith(color: Theme.of(context).accentColor),
-          ),
-          subtitle: Column(
-            mainAxisAlignment: MainAxisAlignment.start,
-            crossAxisAlignment: CrossAxisAlignment.start,
-            children: _getSubtitle(),
-          ),
->>>>>>> 93068d14
         ),
         LinearProgressIndicator(
           value: _controller.value,
