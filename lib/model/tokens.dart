--- conflicted
+++ resolved
@@ -19,34 +19,21 @@
 */
 
 import 'package:json_annotation/json_annotation.dart';
+import 'package:privacyidea_authenticator/utils/identifiers.dart';
 
-<<<<<<< HEAD
 part 'tokens.g.dart';
 
 abstract class Token {
   String _tokenVersion =
       "v1.0.0"; // The version of this token, this is used for serialization.
-  String _label; // The name of the token, it cannot be uses as an identifier.
-  String _serial; // This is the identifier of the secret.
-  String
-      _algorithm; // The hashing algorithm that is used to calculate the otp value.
-  int _digits; // The number of digits the otp value will have.
-  List<int> _secret; // The secret based on which the otp value is calculated.
-
-  String get tokenVersion => _tokenVersion;
-=======
-import 'package:privacyidea_authenticator/utils/identifiers.dart';
-
-// TODO refactor this to use the factory pattern instead?
-
-abstract class Token {
   String _label; // the name of the token, it cannot be uses as an identifier
   String _serial; // this is the identifier of the secret
   Algorithms
       _algorithm; // the hashing algorithm that is used to calculate the otp value
   int _digits; // the number of digits the otp value will have
-  Uint8List _secret; // the secret based on which the otp value is calculated
->>>>>>> a14005ce
+  List<int> _secret; // the secret based on which the otp value is calculated
+
+  String get tokenVersion => _tokenVersion;
 
   String get label => _label;
 
@@ -78,13 +65,8 @@
 
   void incrementCounter() => _counter++;
 
-<<<<<<< HEAD
-  HOTPToken(String label, String serial, String algorithm, int digits,
+  HOTPToken(String label, String serial, Algorithms algorithm, int digits,
       List<int> secret,
-=======
-  HOTPToken(String label, String serial, Algorithms algorithm, int digits,
-      Uint8List secret,
->>>>>>> a14005ce
       {int counter = 0})
       : this._counter = counter,
         super(label, serial, algorithm, digits, secret);
@@ -107,16 +89,10 @@
 
   int get period => _period;
 
-<<<<<<< HEAD
-  TOTPToken(String label, String serial, String algorithm, int digits,
+  TOTPToken(String label, String serial, Algorithms algorithm, int digits,
       List<int> secret, int period)
       : this._period = period,
         super(label, serial, algorithm, digits, secret);
-=======
-  TOTPToken(String label, String serial, Algorithms algorithm, int digits,
-      Uint8List secret, this._period)
-      : super(label, serial, algorithm, digits, secret);
->>>>>>> a14005ce
 
   @override
   String toString() {
