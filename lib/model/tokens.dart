--- conflicted
+++ resolved
@@ -33,15 +33,12 @@
   String _issuer; // The issuer of this token, currently unused.
   String _id; // this is the identifier of the token
 
+  String? avatarPath;
+  int? avatarColor;
+
   bool _isLocked;
   bool _canToggleLock;
 
-<<<<<<< HEAD
-  String? avatarPath;
-  int? avatarColor;
-
-=======
->>>>>>> 93068d14
   bool get canToggleLock => _canToggleLock;
 
   bool get isLocked => _isLocked;
