// GENERATED CODE - DO NOT MODIFY BY HAND

part of 'tokens.dart';

// **************************************************************************
// JsonSerializableGenerator
// **************************************************************************

HOTPToken _$HOTPTokenFromJson(Map<String, dynamic> json) {
  return HOTPToken(
    label: json['label'] as String,
    issuer: json['issuer'] as String,
    id: json['id'] as String,
    algorithm: _$enumDecodeNullable(_$AlgorithmsEnumMap, json['algorithm']),
    digits: json['digits'] as int,
    secret: json['secret'] as String,
    counter: json['counter'] as int,
  )..type = json['type'] as String;
}

Map<String, dynamic> _$HOTPTokenToJson(HOTPToken instance) => <String, dynamic>{
      'type': instance.type,
      'label': instance.label,
      'id': instance.id,
      'issuer': instance.issuer,
      'algorithm': _$AlgorithmsEnumMap[instance.algorithm],
      'digits': instance.digits,
      'secret': instance.secret,
      'counter': instance.counter,
    };

T _$enumDecode<T>(
  Map<T, dynamic> enumValues,
  dynamic source, {
  T unknownValue,
}) {
  if (source == null) {
    throw ArgumentError('A value must be provided. Supported values: '
        '${enumValues.values.join(', ')}');
  }

  final value = enumValues.entries
      .singleWhere((e) => e.value == source, orElse: () => null)
      ?.key;

  if (value == null && unknownValue == null) {
    throw ArgumentError('`$source` is not one of the supported values: '
        '${enumValues.values.join(', ')}');
  }
  return value ?? unknownValue;
}

T _$enumDecodeNullable<T>(
  Map<T, dynamic> enumValues,
  dynamic source, {
  T unknownValue,
}) {
  if (source == null) {
    return null;
  }
  return _$enumDecode<T>(enumValues, source, unknownValue: unknownValue);
}

const _$AlgorithmsEnumMap = {
  Algorithms.SHA1: 'SHA1',
  Algorithms.SHA256: 'SHA256',
  Algorithms.SHA512: 'SHA512',
};

TOTPToken _$TOTPTokenFromJson(Map<String, dynamic> json) {
  return TOTPToken(
    label: json['label'] as String,
    issuer: json['issuer'] as String,
    id: json['id'] as String,
    algorithm: _$enumDecodeNullable(_$AlgorithmsEnumMap, json['algorithm']),
    digits: json['digits'] as int,
    secret: json['secret'] as String,
    period: json['period'] as int,
  )..type = json['type'] as String;
}

Map<String, dynamic> _$TOTPTokenToJson(TOTPToken instance) => <String, dynamic>{
      'type': instance.type,
      'label': instance.label,
      'id': instance.id,
      'issuer': instance.issuer,
      'algorithm': _$AlgorithmsEnumMap[instance.algorithm],
      'digits': instance.digits,
      'secret': instance.secret,
      'period': instance.period,
    };

PushToken _$PushTokenFromJson(Map<String, dynamic> json) {
  return PushToken(
    label: json['label'] as String,
    serial: json['serial'] as String,
    issuer: json['issuer'] as String,
    id: json['id'] as String,
    sslVerify: json['sslVerify'] as bool,
    enrollmentCredentials: json['enrollmentCredentials'] as String,
    url: json['url'] == null ? null : Uri.parse(json['url'] as String),
    expirationDate: json['expirationDate'] == null
        ? null
        : DateTime.parse(json['expirationDate'] as String),
  )
    ..type = json['type'] as String
    ..isRolledOut = json['isRolledOut'] as bool
    ..publicServerKey = json['publicServerKey'] as String
    ..privateTokenKey = json['privateTokenKey'] as String
    ..publicTokenKey = json['publicTokenKey'] as String
    ..pushRequests = json['pushRequests'] == null
        ? null
        : PushRequestQueue.fromJson(
            json['pushRequests'] as Map<String, dynamic>);
}

Map<String, dynamic> _$PushTokenToJson(PushToken instance) => <String, dynamic>{
      'type': instance.type,
      'label': instance.label,
      'id': instance.id,
      'issuer': instance.issuer,
      'url': instance.url?.toString(),
      'isRolledOut': instance.isRolledOut,
      'publicServerKey': instance.publicServerKey,
      'privateTokenKey': instance.privateTokenKey,
      'publicTokenKey': instance.publicTokenKey,
      'serial': instance.serial,
      'sslVerify': instance.sslVerify,
      'enrollmentCredentials': instance.enrollmentCredentials,
      'expirationDate': instance.expirationDate?.toIso8601String(),
      'pushRequests': instance.pushRequests,
    };

PushRequest _$PushRequestFromJson(Map<String, dynamic> json) {
  return PushRequest(
<<<<<<< HEAD
      title: json['title'] as String,
      question: json['question'] as String,
      uri: json['uri'] == null ? null : Uri.parse(json['uri'] as String),
      nonce: json['nonce'] as String,
      sslVerify: json['sslVerify'] as bool,
      id: json['id'] as int,
      expirationDate: json['expirationDate'] == null
          ? null
          : DateTime.parse(json['expirationDate'] as String));
=======
    json['title'] as String,
    json['question'] as String,
    json['uri'] == null ? null : Uri.parse(json['uri'] as String),
    json['nonce'] as String,
    json['sslVerify'] as bool,
    json['id'] as int,
    expirationDate: json['expirationDate'] == null
        ? null
        : DateTime.parse(json['expirationDate'] as String),
  );
>>>>>>> 3236ca46
}

Map<String, dynamic> _$PushRequestToJson(PushRequest instance) =>
    <String, dynamic>{
      'expirationDate': instance.expirationDate?.toIso8601String(),
      'id': instance.id,
      'nonce': instance.nonce,
      'sslVerify': instance.sslVerify,
      'uri': instance.uri?.toString(),
      'question': instance.question,
      'title': instance.title,
    };

PushRequestQueue _$PushRequestQueueFromJson(Map<String, dynamic> json) {
  return PushRequestQueue()
    ..list = (json['list'] as List)
        ?.map((e) =>
            e == null ? null : PushRequest.fromJson(e as Map<String, dynamic>))
        ?.toList();
}

Map<String, dynamic> _$PushRequestQueueToJson(PushRequestQueue instance) =>
    <String, dynamic>{
      'list': instance.list,
    };

SerializableRSAPublicKey _$SerializableRSAPublicKeyFromJson(
    Map<String, dynamic> json) {
  return SerializableRSAPublicKey(
    json['modulus'] == null ? null : BigInt.parse(json['modulus'] as String),
    json['exponent'] == null ? null : BigInt.parse(json['exponent'] as String),
  );
}

Map<String, dynamic> _$SerializableRSAPublicKeyToJson(
        SerializableRSAPublicKey instance) =>
    <String, dynamic>{
      'modulus': instance.modulus?.toString(),
      'exponent': instance.exponent?.toString(),
    };

SerializableRSAPrivateKey _$SerializableRSAPrivateKeyFromJson(
    Map<String, dynamic> json) {
  return SerializableRSAPrivateKey(
    json['modulus'] == null ? null : BigInt.parse(json['modulus'] as String),
    json['exponent'] == null ? null : BigInt.parse(json['exponent'] as String),
    json['p'] == null ? null : BigInt.parse(json['p'] as String),
    json['q'] == null ? null : BigInt.parse(json['q'] as String),
  );
}

Map<String, dynamic> _$SerializableRSAPrivateKeyToJson(
        SerializableRSAPrivateKey instance) =>
    <String, dynamic>{
      'modulus': instance.modulus?.toString(),
      'exponent': instance.exponent?.toString(),
      'p': instance.p?.toString(),
      'q': instance.q?.toString(),
    };<|MERGE_RESOLUTION|>--- conflicted
+++ resolved
@@ -133,28 +133,16 @@
 
 PushRequest _$PushRequestFromJson(Map<String, dynamic> json) {
   return PushRequest(
-<<<<<<< HEAD
-      title: json['title'] as String,
-      question: json['question'] as String,
-      uri: json['uri'] == null ? null : Uri.parse(json['uri'] as String),
-      nonce: json['nonce'] as String,
-      sslVerify: json['sslVerify'] as bool,
-      id: json['id'] as int,
-      expirationDate: json['expirationDate'] == null
-          ? null
-          : DateTime.parse(json['expirationDate'] as String));
-=======
-    json['title'] as String,
-    json['question'] as String,
-    json['uri'] == null ? null : Uri.parse(json['uri'] as String),
-    json['nonce'] as String,
-    json['sslVerify'] as bool,
-    json['id'] as int,
+    title: json['title'] as String,
+    question: json['question'] as String,
+    uri: json['uri'] == null ? null : Uri.parse(json['uri'] as String),
+    nonce: json['nonce'] as String,
+    sslVerify: json['sslVerify'] as bool,
+    id: json['id'] as int,
     expirationDate: json['expirationDate'] == null
         ? null
         : DateTime.parse(json['expirationDate'] as String),
   );
->>>>>>> 3236ca46
 }
 
 Map<String, dynamic> _$PushRequestToJson(PushRequest instance) =>
