--- conflicted
+++ resolved
@@ -6,28 +6,6 @@
 // JsonSerializableGenerator
 // **************************************************************************
 
-<<<<<<< HEAD
-HOTPToken _$HOTPTokenFromJson(Map<String, dynamic> json) {
-  return HOTPToken(
-    label: json['label'] as String,
-    issuer: json['issuer'] as String,
-    id: json['id'] as String,
-    algorithm: _$enumDecode(_$AlgorithmsEnumMap, json['algorithm']),
-    digits: json['digits'] as int,
-    secret: json['secret'] as String,
-    counter: json['counter'] as int,
-    isLocked: json['isLocked'] as bool,
-    canToggleLock: json['canToggleLock'] as bool,
-  )
-    ..avatarPath = json['avatarPath'] as String?
-    ..avatarColor = json['avatarColor'] as int?
-    ..type = json['type'] as String;
-}
-
-Map<String, dynamic> _$HOTPTokenToJson(HOTPToken instance) => <String, dynamic>{
-      'avatarPath': instance.avatarPath,
-      'avatarColor': instance.avatarColor,
-=======
 HOTPToken _$HOTPTokenFromJson(Map<String, dynamic> json) => HOTPToken(
       label: json['label'] as String,
       issuer: json['issuer'] as String,
@@ -41,7 +19,6 @@
     )..type = json['type'] as String;
 
 Map<String, dynamic> _$HOTPTokenToJson(HOTPToken instance) => <String, dynamic>{
->>>>>>> 93068d14
       'canToggleLock': instance.canToggleLock,
       'isLocked': instance.isLocked,
       'type': instance.type,
@@ -86,28 +63,6 @@
   Algorithms.SHA512: 'SHA512',
 };
 
-<<<<<<< HEAD
-TOTPToken _$TOTPTokenFromJson(Map<String, dynamic> json) {
-  return TOTPToken(
-    label: json['label'] as String,
-    issuer: json['issuer'] as String,
-    id: json['id'] as String,
-    algorithm: _$enumDecode(_$AlgorithmsEnumMap, json['algorithm']),
-    digits: json['digits'] as int,
-    secret: json['secret'] as String,
-    period: json['period'] as int,
-    isLocked: json['isLocked'] as bool,
-    canToggleLock: json['canToggleLock'] as bool,
-  )
-    ..avatarPath = json['avatarPath'] as String?
-    ..avatarColor = json['avatarColor'] as int?
-    ..type = json['type'] as String;
-}
-
-Map<String, dynamic> _$TOTPTokenToJson(TOTPToken instance) => <String, dynamic>{
-      'avatarPath': instance.avatarPath,
-      'avatarColor': instance.avatarColor,
-=======
 TOTPToken _$TOTPTokenFromJson(Map<String, dynamic> json) => TOTPToken(
       label: json['label'] as String,
       issuer: json['issuer'] as String,
@@ -121,7 +76,6 @@
     )..type = json['type'] as String;
 
 Map<String, dynamic> _$TOTPTokenToJson(TOTPToken instance) => <String, dynamic>{
->>>>>>> 93068d14
       'canToggleLock': instance.canToggleLock,
       'isLocked': instance.isLocked,
       'type': instance.type,
@@ -134,37 +88,6 @@
       'period': instance.period,
     };
 
-<<<<<<< HEAD
-PushToken _$PushTokenFromJson(Map<String, dynamic> json) {
-  return PushToken(
-    label: json['label'] as String,
-    serial: json['serial'] as String,
-    issuer: json['issuer'] as String,
-    id: json['id'] as String,
-    isLocked: json['isLocked'] as bool,
-    canToggleLock: json['canToggleLock'] as bool,
-    sslVerify: json['sslVerify'] as bool?,
-    enrollmentCredentials: json['enrollmentCredentials'] as String?,
-    url: json['url'] == null ? null : Uri.parse(json['url'] as String),
-    expirationDate: DateTime.parse(json['expirationDate'] as String),
-  )
-    ..avatarPath = json['avatarPath'] as String?
-    ..avatarColor = json['avatarColor'] as int?
-    ..type = json['type'] as String
-    ..isRolledOut = json['isRolledOut'] as bool
-    ..publicServerKey = json['publicServerKey'] as String?
-    ..privateTokenKey = json['privateTokenKey'] as String?
-    ..publicTokenKey = json['publicTokenKey'] as String?
-    ..pushRequests =
-        PushRequestQueue.fromJson(json['pushRequests'] as Map<String, dynamic>)
-    ..knownPushRequests = CustomIntBuffer.fromJson(
-        json['knownPushRequests'] as Map<String, dynamic>);
-}
-
-Map<String, dynamic> _$PushTokenToJson(PushToken instance) => <String, dynamic>{
-      'avatarPath': instance.avatarPath,
-      'avatarColor': instance.avatarColor,
-=======
 PushToken _$PushTokenFromJson(Map<String, dynamic> json) => PushToken(
       label: json['label'] as String,
       serial: json['serial'] as String,
@@ -188,7 +111,6 @@
           json['knownPushRequests'] as Map<String, dynamic>);
 
 Map<String, dynamic> _$PushTokenToJson(PushToken instance) => <String, dynamic>{
->>>>>>> 93068d14
       'canToggleLock': instance.canToggleLock,
       'isLocked': instance.isLocked,
       'type': instance.type,
