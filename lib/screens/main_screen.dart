--- conflicted
+++ resolved
@@ -24,6 +24,7 @@
 import 'dart:typed_data';
 
 import 'package:base32/base32.dart';
+import 'package:catcher/catcher.dart';
 import 'package:firebase_core/firebase_core.dart';
 import 'package:firebase_messaging/firebase_messaging.dart';
 import 'package:flutter/foundation.dart';
@@ -74,7 +75,6 @@
 
   Timer? _pollTimer;
 
-<<<<<<< HEAD
   // Used for handling links the app is registered to handle.
   StreamSubscription? _uniLinkStream;
 
@@ -91,80 +91,6 @@
         );
         StorageUtil.setCurrentVersion(info.version);
       }
-=======
-  @override
-  void initState() {
-    super.initState();
-
-    SchedulerBinding.instance.addPostFrameCallback((_) async {
-      // Start polling timer
-      AppSettings.of(context).streamEnablePolling().listen(
-        (bool event) {
-          if (event) {
-            log('Polling is enabled.', name: 'main_screen.dart');
-            _pollTimer =
-                Timer.periodic(Duration(seconds: 3), (_) => _pollForRequests());
-            _pollForRequests();
-          } else {
-            log('Polling is disabled.', name: 'main_screen.dart');
-            _pollTimer?.cancel();
-            _pollTimer = null;
-          }
-        },
-        cancelOnError: false,
-        onError: (error) => log('$error', name: 'polling timer'),
-      );
-
-      // Load ui elements
-      try {
-        await _loadTokenList();
-        await _loadFirebase();
-        await _initNotifications();
-      } on PlatformException catch (e, s) {
-        if (e.details.toString().contains('BadPaddingException')) {
-          await showDialog(
-            context: context,
-            barrierDismissible: false,
-            builder: (BuildContext context) => AlertDialog(
-              title: Text(Localization.of(context).paddingExceptionTitle),
-              content: Text(Localization.of(context).paddingExceptionBody),
-              actions: [
-                FlatButton(
-                  onPressed: () async {
-                    await StorageUtil.deleteEverything();
-                    Navigator.of(context).pop();
-                  },
-                  child: Text(Localization.of(context).deleteCache),
-                ),
-                FlatButton(
-                  onPressed: () {
-                    PlatformException newE = PlatformException(
-                        code: e.code + ">>> WE ALREADY KNOW ABOUT THIS <<<",
-                        details: e.details,
-                        message: e.message,
-                        stacktrace: e.stacktrace);
-
-                    Catcher.reportCheckedError(newE, s);
-                    Navigator.of(context).pop();
-                  },
-                  child: Text(Localization.of(context).reportIssue),
-                ),
-                FlatButton(
-                  onPressed: () => Navigator.of(context).pop(),
-                  child: Text(Localization.of(context).dismiss),
-                )
-              ],
-            ),
-          );
-        } else {
-          throw e;
-        }
-      }
-
-      // Attempts to automatically update firebase tokens
-      // if the token was changed.
-      String newToken = await StorageUtil.getNewFirebaseToken();
->>>>>>> 33930d2b
 
       // Show the guide screen in front of the changelog -> load it last
       if (AppSettings.of(context).showGuideOnStart) {
@@ -173,28 +99,11 @@
           MaterialPageRoute(builder: (context) => GuideScreen()),
         );
       }
-<<<<<<< HEAD
     }
   }
 
   void _updateFbTokenOnChange() async {
     String? newToken = await StorageUtil.getNewFirebaseToken();
-=======
-
-      // Show guid and changelog
-      // Do not show these info when running driver tests
-      if (!AppSettings.of(context).isTestMode) {
-        PackageInfo info = await PackageInfo.fromPlatform();
-
-        // Check if the app was updated
-        if (info.version != await StorageUtil.getCurrentVersion()) {
-          Navigator.push(
-            context,
-            MaterialPageRoute(builder: (context) => ChangelogScreen()),
-          );
-          StorageUtil.setCurrentVersion(info.version);
-        }
->>>>>>> 33930d2b
 
     if (newToken != null &&
         (await StorageUtil.getCurrentFirebaseToken()) != newToken) {
@@ -208,7 +117,7 @@
         if (event) {
           log('Polling is enabled.', name: 'main_screen.dart');
           _pollTimer =
-              Timer.periodic(Duration(seconds: 10), (_) => _pollForRequests());
+              Timer.periodic(Duration(seconds: 3), (_) => _pollForRequests());
           _pollForRequests();
         } else {
           log('Polling is disabled.', name: 'main_screen.dart');
@@ -252,7 +161,6 @@
     _showChangelogAndGuide();
     _updateFbTokenOnChange();
     _startPollingIfEnabled();
-    _loadEverything();
   }
 
   @override
@@ -275,13 +183,8 @@
     if (pushTokens.isEmpty) {
       log('No push token is available for polling, polling is disabled.',
           name: 'main_screen.dart');
-<<<<<<< HEAD
-      AppSettings.of(context).setEnablePolling(false);
+      AppSettings.of(context).enablePolling = false;
       return false;
-=======
-      AppSettings.of(context).enablePolling = false;
-      return;
->>>>>>> 33930d2b
     }
 
     // Start request for each token
@@ -350,7 +253,7 @@
         AndroidInitializationSettings('app_icon');
     var initializationSettingsIOS = IOSInitializationSettings();
     var initializationSettings = InitializationSettings(
-        initializationSettingsAndroid, initializationSettingsIOS);
+        android: initializationSettingsAndroid, iOS: initializationSettingsIOS);
     await flutterLocalNotificationsPlugin.initialize(initializationSettings);
   }
 
@@ -363,11 +266,8 @@
     }
 
     if (await StorageUtil.globalFirebaseConfigExists()) {
-<<<<<<< HEAD
-      _initFirebase((await (StorageUtil.loadGlobalFirebaseConfig()))!);
-=======
       try {
-        _initFirebase(await StorageUtil.loadGlobalFirebaseConfig());
+        _initFirebase((await (StorageUtil.loadGlobalFirebaseConfig()))!);
       } on PlatformException catch (e, s) {
         if (e.code == FIREBASE_TOKEN_ERROR_CODE) {
           // Do nothing, this error is of no interest here.
@@ -375,7 +275,6 @@
           Catcher.reportCheckedError(e, s);
         }
       }
->>>>>>> 33930d2b
     }
   }
 
@@ -424,15 +323,7 @@
       error: otpAuth,
     );
 
-<<<<<<< HEAD
     try {
-=======
-      if (barcode == null) {
-        // No barcode was scanned
-        return;
-      }
-
->>>>>>> 33930d2b
       // TODO get crash report recipients from map and set in settings
       //  and for Catcher.
       Map<String, dynamic> barcodeMap = parseQRCodeToMap(otpAuth);
@@ -461,21 +352,6 @@
       if (mounted) {
         setState(() {});
       }
-<<<<<<< HEAD
-=======
-    } on PlatformException catch (e, stack) {
-      if (e.code == BarcodeScanner.CameraAccessDenied ||
-          e.code == BarcodeScanner.UserCanceled) {
-        //  Camera access was denied
-      } else {
-        //  Unknown error
-//        throw e;
-        Catcher.reportCheckedError(e, stack);
-      }
-    } on FormatException catch (e) {
-      //  User returned by pressing the back button (can have other causes too!)
-//      throw e;
->>>>>>> 33930d2b
     } on ArgumentError catch (e) {
       // Error while parsing qr code.
       _showMessage(
@@ -581,15 +457,9 @@
     return token;
   }
 
-<<<<<<< HEAD
   Future<String?> _initFirebase(FirebaseConfig config) async {
-=======
-  Future<String> _initFirebase(FirebaseConfig config) async {
-    ArgumentError.checkNotNull(config, "config");
-
     _initNotifications();
 
->>>>>>> 33930d2b
     log("Initializing firebase.", name: "main_screen.dart");
 
     if (!await StorageUtil.globalFirebaseConfigExists() ||
@@ -619,17 +489,6 @@
             Duration(seconds: 15));
         return null;
       }
-<<<<<<< HEAD
-
-      var initializationSettingsAndroid =
-          AndroidInitializationSettings('app_icon');
-      var initializationSettingsIOS = IOSInitializationSettings();
-      var initializationSettings = InitializationSettings(
-          android: initializationSettingsAndroid,
-          iOS: initializationSettingsIOS);
-      await flutterLocalNotificationsPlugin.initialize(initializationSettings);
-=======
->>>>>>> 33930d2b
     } else if (await StorageUtil.loadGlobalFirebaseConfig() != config) {
       log("Given firebase config does not equal the existing config.",
           name: "main_screen.dart",
@@ -663,7 +522,6 @@
     String? firebaseToken = await FirebaseMessaging.instance.getToken();
     log("Firebase initialized, token added",
         name: "main_screen.dart", error: firebaseToken);
-<<<<<<< HEAD
     // The Firebase Plugin will throw a network exception, but that does not reach
     //  the flutter part of the app. That is why we need to throw our own socket-
     //  exception in this case.
@@ -672,8 +530,6 @@
           "Firebase token could not be retrieved, the only know cause of this is"
           " that the firebase servers could not be reached.");
     }
-=======
->>>>>>> 33930d2b
 
     StorageUtil.saveOrReplaceGlobalFirebaseConfig(config);
 
@@ -682,29 +538,6 @@
       await StorageUtil.setCurrentFirebaseToken(firebaseToken);
     }
 
-<<<<<<< HEAD
-=======
-    firebaseMessaging.onTokenRefresh.listen((newToken) async {
-      if ((await StorageUtil.getCurrentFirebaseToken()) != newToken) {
-        log("New firebase token generated: $newToken",
-            name: 'main_screen.dart');
-        await StorageUtil.setNewFirebaseToken(newToken);
-        _updateFirebaseToken();
-      }
-    });
-
-    // The Firebase Plugin will throw a network exception, but that does not reach
-    //  the flutter part of the app. That is why we need to throw our own
-    //  exception in this case.
-    if (firebaseToken == null) {
-      throw PlatformException(
-          message:
-              "Firebase token could not be retrieved, the only know cause of this is"
-              " that the firebase servers could not be reached.",
-          code: FIREBASE_TOKEN_ERROR_CODE);
-    }
-
->>>>>>> 33930d2b
     return firebaseToken;
   }
 
@@ -802,15 +635,10 @@
     log('Incoming push auth request for token with serial.',
         name: 'main_screen.dart', error: requestedSerial);
 
-<<<<<<< HEAD
+    // TODO What to do if it does not exist?
     PushToken? token = tokenList
         .whereType<PushToken>()
         .firstWhere((t) => t.serial == requestedSerial && t.isRolledOut);
-=======
-    PushToken token = tokenList.whereType<PushToken>().firstWhere(
-        (t) => t.serial == requestedSerial && t.isRolledOut,
-        orElse: () => null);
->>>>>>> 33930d2b
 
     if (token == null) {
       log("The requested token does not exist or is not rolled out.",
