/*
  privacyIDEA Authenticator

  Authors: Timo Sturm <timo.sturm@netknights.it>

  Copyright (c) 2017-2021 NetKnights GmbH

  Licensed under the Apache License, Version 2.0 (the "License");
  you may not use this file except in compliance with the License.
  You may obtain a copy of the License at

  http://www.apache.org/licenses/LICENSE-2.0

  Unless required by applicable law or agreed to in writing, software
  distributed under the License is distributed on an "AS IS" BASIS,
  WITHOUT WARRANTIES OR CONDITIONS OF ANY KIND, either express or implied.
  See the License for the specific language governing permissions and
  limitations under the License.
*/
import 'dart:async';
import 'dart:convert';
import 'dart:developer';
import 'dart:io';
import 'dart:typed_data';

import 'package:base32/base32.dart';
import 'package:catcher/catcher.dart';
import 'package:firebase_core/firebase_core.dart';
import 'package:firebase_messaging/firebase_messaging.dart';
import 'package:flutter/foundation.dart';
import 'package:flutter/material.dart';
import 'package:flutter/services.dart';
import 'package:flutter_gen/gen_l10n/app_localizations.dart';
import 'package:flutter_local_notifications/flutter_local_notifications.dart';
import 'package:flutter_svg/flutter_svg.dart';
import 'package:flutterlifecyclehooks/flutterlifecyclehooks.dart';
import 'package:http/http.dart';
import 'package:package_info/package_info.dart';
import 'package:pi_authenticator_legacy/pi_authenticator_legacy.dart';
import 'package:privacyidea_authenticator/model/tokens.dart';
import 'package:privacyidea_authenticator/screens/add_manually_screen.dart';
import 'package:privacyidea_authenticator/screens/changelog_screen.dart';
import 'package:privacyidea_authenticator/screens/guide_screen.dart';
import 'package:privacyidea_authenticator/screens/scanner_screen.dart';
import 'package:privacyidea_authenticator/screens/settings_screen.dart';
import 'package:privacyidea_authenticator/utils/crypto_utils.dart';
import 'package:privacyidea_authenticator/utils/identifiers.dart';
import 'package:privacyidea_authenticator/utils/license_utils.dart';
import 'package:privacyidea_authenticator/utils/network_utils.dart';
import 'package:privacyidea_authenticator/utils/parsing_utils.dart';
import 'package:privacyidea_authenticator/utils/storage_utils.dart';
import 'package:privacyidea_authenticator/utils/utils.dart';
import 'package:privacyidea_authenticator/widgets/token_widgets.dart';
import 'package:privacyidea_authenticator/widgets/two_step_dialog.dart';
import 'package:uni_links/uni_links.dart';
import 'package:uuid/uuid.dart';

import 'custom_about_screen.dart';

class MainScreen extends StatefulWidget {
  MainScreen({Key? key, required this.title}) : super(key: key);
  final String title;

  @override
  _MainScreenState createState() => _MainScreenState();
}

final FlutterLocalNotificationsPlugin flutterLocalNotificationsPlugin =
    FlutterLocalNotificationsPlugin();

class _MainScreenState extends State<MainScreen> with LifecycleMixin {
  List<Token> _tokenList = [];
  final GlobalKey<ScaffoldState> _scaffoldKey = GlobalKey<ScaffoldState>();

  Timer? _pollTimer;

  // Used for handling links the app is registered to handle.
  StreamSubscription? _uniLinkStream;

  void _showChangelogAndGuide() async {
    // Do not show these info when running driver tests
    if (!AppSettings.of(context).isTestMode) {
      PackageInfo info = await PackageInfo.fromPlatform();

      // Check if the app was updated
      if (info.version != await StorageUtil.getCurrentVersion()) {
        Navigator.push(
          context,
          MaterialPageRoute(builder: (context) => ChangelogScreen()),
        );
        StorageUtil.setCurrentVersion(info.version);
      }

      // Show the guide screen in front of the changelog -> load it last
      if (AppSettings.of(context).showGuideOnStart) {
        Navigator.push(
          context,
          MaterialPageRoute(builder: (context) => GuideScreen()),
        );
      }
    }
  }

  void _updateFbTokenOnChange() async {
    String? newToken = await StorageUtil.getNewFirebaseToken();

    if (newToken != null &&
        (await StorageUtil.getCurrentFirebaseToken()) != newToken) {
      _updateFirebaseToken();
    }
  }

  void _startPollingIfEnabled() {
    AppSettings.of(context).streamEnablePolling().listen(
      (bool event) {
        if (event) {
          log('Polling is enabled.', name: 'main_screen.dart');
          _pollTimer =
              Timer.periodic(Duration(seconds: 3), (_) => _pollForRequests());
          _pollForRequests();
        } else {
          log('Polling is disabled.', name: 'main_screen.dart');
          _pollTimer?.cancel();
          _pollTimer = null;
        }
      },
      cancelOnError: false,
      onError: (error) => log('$error', name: 'polling timer'),
    );
  }

  @override
  void initState() {
    super.initState();
    _initLinkHandling();
  }

  Future<void> _initLinkHandling() async {
    _uniLinkStream = linkStream.listen((String? link) {
      _handleOtpAuth(link);
    }, onError: (err) {
      _showMessage(AppLocalizations.of(context)!.handlingOtpAuthLinkFailed,
          Duration(seconds: 4));
    });

    try {
      String? link = await getInitialLink();
      if (link == null) {
        return; // Do not cause an Exception here if no link exists.
      }
      _handleOtpAuth(link);
    } on PlatformException {
      _showMessage(AppLocalizations.of(context)!.handlingOtpAuthLinkFailed,
          Duration(seconds: 4));
    }
  }

  @override
  void afterFirstRender() {
    _showChangelogAndGuide();
    _updateFbTokenOnChange();
    _startPollingIfEnabled();
  }

  @override
  void onPause() {}

  @override
  void onResume() {}

  Future<bool> _pollForRequests() async {
    // Get all push tokens
    List<PushToken> pushTokens = (await StorageUtil.loadAllTokens())
        .whereType<PushToken>()
        .where((t) =>
            t.isRolledOut &&
            t.url !=
                null) // Legacy tokens can not poll, because the url is missing!
        .toList();

    // Disable polling if no push tokens exist
    if (pushTokens.isEmpty) {
      log('No push token is available for polling, polling is disabled.',
          name: 'main_screen.dart');
      AppSettings.of(context).enablePolling = false;
      return false;
    }

    // Start request for each token
    for (PushToken p in pushTokens) {
      String timestamp = DateTime.now().toUtc().toIso8601String();

      // Legacy android tokens are signed differently
      String message = '${p.serial}|$timestamp';
      String signature = p.privateTokenKey == null
          ? await Legacy.sign(p.serial, message)
          : createBase32Signature(
              p.getPrivateTokenKey()!, utf8.encode(message) as Uint8List);

      Map<String, String> parameters = {
        'serial': p.serial,
        'timestamp': timestamp,
        'signature': signature,
      };

      try {
        Response response = await doGet(
            url: p.url!, parameters: parameters, sslVerify: p.sslVerify);

        if (response.statusCode == 200) {
          // The signature of this message must not be verified as each push
          // request gets verified independently.
          Map<String, dynamic> result = jsonDecode(response.body)['result'];
          List dataList = result['value'];

          for (Map<String, dynamic> data
              in dataList as Iterable<Map<String, dynamic>>) {
            _handleIncomingAuthRequest(RemoteMessage(data: data));
          }
        } else {
          // Error messages can only be distinguished by their text content,
          // not by their error code. This would make error handling complex.
        }
      } on SocketException {
        log(
          'Polling push tokens not working, server can not be reached.',
          name: 'main_screen.dart',
        );
        return false;
      }
    }

    return true;
  }

  @override
  void dispose() {
    _pollTimer?.cancel();
    _uniLinkStream?.cancel();
    super.dispose();
  }

<<<<<<< HEAD
  _loadEverything() async {
    await _loadTokenList();
    await _initFirebase();
=======
  _initNotifications() async {
    // Stop here if no push tokens exist, we do not want to ask for permissions
    // on iOS.
    if (!(await StorageUtil.loadAllTokens())
        .any((element) => element is PushToken)) {
      return;
    }

    var initializationSettingsAndroid =
        AndroidInitializationSettings('app_icon');
    var initializationSettingsIOS = IOSInitializationSettings();
    var initializationSettings = InitializationSettings(
        android: initializationSettingsAndroid, iOS: initializationSettingsIOS);
    await flutterLocalNotificationsPlugin.initialize(initializationSettings);
  }

  _loadFirebase() async {
    // If no push tokens exist, the firebase config is deleted here.
    if (!(await StorageUtil.loadAllTokens())
        .any((element) => element is PushToken)) {
      StorageUtil.deleteGlobalFirebaseConfig();
      return;
    }

    if (await StorageUtil.globalFirebaseConfigExists()) {
      try {
        _initFirebase((await (StorageUtil.loadGlobalFirebaseConfig()))!);
      } on PlatformException catch (e, s) {
        if (e.code == FIREBASE_TOKEN_ERROR_CODE) {
          // Do nothing, this error is of no interest here.
        } else {
          Catcher.reportCheckedError(e, s);
        }
      }
    }
>>>>>>> 1b35dd0d
  }

  _loadTokenList() async {
    List<Token> l1 = await StorageUtil.loadAllTokens();
    // Prevent the list items from skipping around on ui updates
    l1.sort((a, b) => a.id.hashCode.compareTo(b.id.hashCode));
    this._tokenList = l1;

    if (mounted) {
      setState(() {});
    }
  }

  @override
  Widget build(BuildContext context) {
    return Scaffold(
      key: _scaffoldKey,
      appBar: AppBar(
        title: Text(
          widget.title,
          overflow: TextOverflow.ellipsis,
          // maxLines: 2 only works like this.
          maxLines: 2, // Title can be shown on small screens too.
        ),
        actions: _buildActionMenu(),
        leading: SvgPicture.asset('res/logo/app_logo_light.svg'),
      ),
      body: _buildBody(),
      floatingActionButton: FloatingActionButton(
        onPressed: () => _scanQRCode(),
        tooltip: AppLocalizations.of(context)!.scanQrCode,
        child: Icon(Icons.add),
      ),
    );
  }

  _handleOtpAuth(String? otpAuth) async {
    if (otpAuth == null) {
      return;
    }

    log(
      "Try to handle otpAuth:",
      name: "main_screen.dart",
      error: otpAuth,
    );

    try {
      // TODO get crash report recipients from map and set in settings
      //  and for Catcher.
      Map<String, dynamic> barcodeMap = parseQRCodeToMap(otpAuth);
      // AppSetting.of(context).add...
//      Catcher.instance.updateConfig();

      Token newToken = await _buildTokenFromMap(barcodeMap, Uri.parse(otpAuth));

      log(
        "Adding new token from qr-code:",
        name: "main_screen.dart",
        error: newToken,
      );

      if (newToken is PushToken && _tokenList.contains(newToken)) {
        _showMessage(
            "A token with the serial ${newToken.serial} already exists!",
            Duration(seconds: 2));
        return;
      }

      await StorageUtil.saveOrReplaceToken(newToken);
      await _initNotifications();
      _tokenList.add(newToken);

      if (mounted) {
        setState(() {});
      }
    } on ArgumentError catch (e) {
      // Error while parsing qr code.
      _showMessage(
          "${e.message}\n Please inform the creator of this qr code about the problem.",
          Duration(seconds: 8));
      log(
        "Malformed QR code:",
        name: "main_screen.dart",
        error: e.stackTrace,
      );
    }
  }

  _scanQRCode() async {
    String? barcode = await Navigator.push(
      context,
      MaterialPageRoute(builder: (context) => QRScannerScreen()),
    );
    await _handleOtpAuth(barcode);
  }

  Future<Token> _buildTokenFromMap(Map<String, dynamic> uriMap, Uri uri) async {
    String uuid = Uuid().v4();
    String type = uriMap[URI_TYPE];

    // Push token do not need any of the other parameters.
    if (equalsIgnoreCase(type, enumAsString(TokenTypes.PIPUSH))) {
      return _buildPushToken(uriMap, uuid);
    }

    String label = uriMap[URI_LABEL];
    String algorithm = uriMap[URI_ALGORITHM];
    int digits = uriMap[URI_DIGITS];
    Uint8List secret = uriMap[URI_SECRET];
    String issuer = uriMap[URI_ISSUER];

    if (is2StepURI(uri)) {
      // Calculate the whole secret.
      secret = (await showDialog<Uint8List>(
        context: context,
        barrierDismissible: false,
        builder: (BuildContext context) => TwoStepDialog(
          iterations: uriMap[URI_ITERATIONS],
          keyLength: uriMap[URI_OUTPUT_LENGTH_IN_BYTES],
          saltLength: uriMap[URI_SALT_LENGTH],
          password: secret,
        ),
      ))!;
    }

    // uri.host -> totp or hotp
    if (type == "hotp") {
      return HOTPToken(
        label: label,
        issuer: issuer,
        id: uuid,
        algorithm: mapStringToAlgorithm(algorithm),
        digits: digits,
        secret: encodeSecretAs(secret, Encodings.base32),
        counter: uriMap[URI_COUNTER],
      );
    } else if (type == "totp") {
      return TOTPToken(
        label: label,
        issuer: issuer,
        id: uuid,
        algorithm: mapStringToAlgorithm(algorithm),
        digits: digits,
        secret: encodeSecretAs(secret, Encodings.base32),
        period: uriMap[URI_PERIOD],
      );
    } else {
      throw ArgumentError.value(
          uri,
          "uri",
          "Building the token type "
              "[$type] is not a supported right now.");
    }
  }

  Future<PushToken> _buildPushToken(
      Map<String, dynamic> uriMap, String uuid) async {
    return PushToken(
      serial: uriMap[URI_SERIAL],
      label: uriMap[URI_LABEL],
      issuer: uriMap[URI_ISSUER],
      id: uuid,
      sslVerify: uriMap[URI_SSL_VERIFY],
      expirationDate: DateTime.now().add(Duration(minutes: uriMap[URI_TTL])),
      enrollmentCredentials: uriMap[URI_ENROLLMENT_CREDENTIAL],
      url: uriMap[URI_ROLLOUT_URL],
    );
  }

<<<<<<< HEAD
  Future<String?> _initFirebase() async {
=======
  Future<String?> _initFirebase(FirebaseConfig config) async {
    _initNotifications();

>>>>>>> 1b35dd0d
    log("Initializing firebase.", name: "main_screen.dart");

    // Delete old / secondary firebase app if it exists.
    try {
      Firebase.app('privacyidea_authenticator').delete();
    } on FirebaseException {
      // ignore if it does not exist
    }

<<<<<<< HEAD
    await Firebase.initializeApp();

    await _initNotifications();
=======
        _showMessage(AppLocalizations.of(context)!.firebaseConfigCorrupted,
            Duration(seconds: 15));
        return null;
      }
    } else if (await StorageUtil.loadGlobalFirebaseConfig() != config) {
      log("Given firebase config does not equal the existing config.",
          name: "main_screen.dart",
          error: "Existing: ${await StorageUtil.loadGlobalFirebaseConfig()}"
              "\n Given:    $config");

      return null;
    }
>>>>>>> 1b35dd0d

    FirebaseMessaging.instance.requestPermission();
    FirebaseMessaging.onMessage
        .listen((RemoteMessage message) => _handleIncomingAuthRequest(message));
    FirebaseMessaging.onBackgroundMessage(_firebaseMessagingBackgroundHandler);

    // TODO Find out if this is necessary on ios (we do not want firebase to
    //  show any notifications itself)
    //Ask user to allow notifications
    //, if declined no notifications are shown
    //for incoming push requests.
    // if (Platform.isIOS) {
    //   await firebaseMessaging.requestNotificationPermissions();
    // }

    String? firebaseToken = await FirebaseMessaging.instance.getToken();
    log("Firebase initialized, token added",
        name: "main_screen.dart", error: firebaseToken);
    // The Firebase Plugin will throw a network exception, but that does not reach
    //  the flutter part of the app. That is why we need to throw our own socket-
    //  exception in this case.
    if (firebaseToken == null) {
      throw SocketException(
          "Firebase token could not be retrieved, the only know cause of this is"
          " that the firebase servers could not be reached.");
    }

    if (await StorageUtil.getCurrentFirebaseToken() == null) {
      // This is the initial setup
      await StorageUtil.setCurrentFirebaseToken(firebaseToken);
    }

    FirebaseMessaging.instance.onTokenRefresh.listen((newToken) async {
      if ((await StorageUtil.getCurrentFirebaseToken()) != newToken) {
        log("New firebase token generated: $newToken",
            name: 'main_screen.dart');
        await StorageUtil.setNewFirebaseToken(newToken);
        _updateFirebaseToken();
      }
    });

    return firebaseToken;
  }

  static Future<void> _firebaseMessagingBackgroundHandler(
      RemoteMessage message) async {
    log("Background message received.",
        name: "main_screen.dart", error: message);
    await StorageUtil.protect(() async => _handleIncomingRequest(
        message, await StorageUtil.loadAllTokens(), true));
  }

  void _handleIncomingAuthRequest(RemoteMessage message) async {
    log("Foreground message received.",
        name: "main_screen.dart", error: message);
    await StorageUtil.protect(() async => _handleIncomingRequest(
        message, await StorageUtil.loadAllTokens(), false));
    _loadTokenList(); // Update UI
  }

  /// This method attempts to update the fbToken for all PushTokens that can be
  /// updated. I.e. all tokens that know the url of their respective privacyIDEA
  /// server. If the update fails for one or all tokens, this method does *not*
  /// give any feedback!.
  ///
  /// This should only be used to attempt to update the fbToken automatically,
  /// as this can not be guaranteed to work. There is a manual option available
  /// through the settings also.
  void _updateFirebaseToken() async {
    String? newToken = await StorageUtil.getNewFirebaseToken();

    if (newToken == null) {
      // Nothing to update here!
      return;
    }

    List<PushToken> tokenList = (await StorageUtil.loadAllTokens())
        .whereType<PushToken>()
        .where((t) => t.url != null)
        .toList();

    bool allUpdated = true;

    for (PushToken p in tokenList) {
      // POST /ttype/push HTTP/1.1
      //Host: example.com
      //
      //new_fb_token=<new firebase token>
      //serial=<tokenserial>element
      //timestamp=<timestamp>
      //signature=SIGNATURE(<new firebase token>|<tokenserial>|<timestamp>)

      String timestamp = DateTime.now().toUtc().toIso8601String();

      String message = '$newToken|${p.serial}|$timestamp';

      String signature = p.privateTokenKey == null
          ? await Legacy.sign(p.serial, message)
          : createBase32Signature(
              p.getPrivateTokenKey()!, utf8.encode(message) as Uint8List);

      Response response =
          await doPost(sslVerify: p.sslVerify!, url: p.url!, body: {
        'new_fb_token': newToken,
        'serial': p.serial,
        'timestamp': timestamp,
        'signature': signature
      });

      if (response.statusCode == 200) {
        log('Updating firebase token for push token: ${p.serial} succeeded!',
            name: 'main_screen.dart');
      } else {
        log('Updating firebase token for push token: ${p.serial} failed!',
            name: 'main_screen.dart');
        allUpdated = false;
      }
    }

    if (allUpdated) {
      StorageUtil.setCurrentFirebaseToken(newToken);
    }
  }

  /// Handles incoming push requests by verifying the challenge and adding it
  /// to the token. This should be guarded by a lock.
  static Future<void> _handleIncomingRequest(
      RemoteMessage message, List<Token> tokenList, bool inBackground) async {
    // This allows for handling push on ios, android and polling.
    // var data = message['data'] == null ? message : message['data'];
    var data = message.data;

    Uri requestUri = Uri.parse(data['url']);
    String requestedSerial = data['serial'];

    log('Incoming push auth request for token with serial.',
        name: 'main_screen.dart', error: requestedSerial);

    // TODO What to do if it does not exist?
    PushToken? token = tokenList
        .whereType<PushToken>()
        .firstWhere((t) => t.serial == requestedSerial && t.isRolledOut);

    // FIXME What if the tokens does not exist? firstWhere cannot handle that
    if (token == null) {
      log("The requested token does not exist or is not rolled out.",
          name: "main_screen.dart", error: requestedSerial);
    } else {
      // Uri requestUri = data['uri'] == null ? token.url : Uri.parse(data['url']);
      Uri requestUri = Uri.parse(data['url']);

      log('Token matched requested token',
          name: 'main_screen.dart', error: token);
      String signature = data['signature'];
      String signedData = '${data['nonce']}|'
          '${data['url']}|'
          '${data['serial']}|'
          '${data['question']}|'
          '${data['title']}|'
          '${data['sslverify']}';

      bool sslVerify = (int.tryParse(data['sslverify']) ?? 0) == 1;

      // Re-add url and sslverify to android legacy tokens:
      token.url ??= Uri.parse(data['url']);
      token.sslVerify ??= sslVerify;

      bool isVerified = token.privateTokenKey == null
          ? await Legacy.verify(token.serial, signedData, signature)
          : verifyRSASignature(token.getPublicServerKey()!,
              utf8.encode(signedData) as Uint8List, base32.decode(signature));

      if (isVerified) {
        log('Validating incoming message was successful.',
            name: 'main_screen.dart');

        PushRequest pushRequest = PushRequest(
            title: data['title'],
            question: data['question'],
            uri: requestUri,
            nonce: data['nonce'],
            sslVerify: sslVerify,
            id: data['nonce'].hashCode,
            // FIXME This is not guaranteed to not lead to collisions, but they might be unlikely in this case.
            expirationDate: DateTime.now().add(
              Duration(minutes: 2),
            )); // Push requests expire after 2 minutes.

        if (!token.knowsRequestWithId(pushRequest.id)) {
          token.pushRequests.add(pushRequest);
          token.knownPushRequests.put(pushRequest.id);

          StorageUtil.saveOrReplaceToken(token); // Save the pending request.
          _showNotification(token, pushRequest, false);
        } else {
          log(
              "The push request $pushRequest already exists "
              "for the token with serial ${token.serial}",
              name: "main_screen.dart");
        }
      } else {
        log('Validating incoming message failed.',
            name: 'main_screen.dart',
            error:
                'Signature $signature does not match signed data: $signedData');
      }
    }
  }

  static void _showNotification(
      PushToken token, PushRequest pushRequest, bool silent) async {
    var iOSPlatformChannelSpecifics =
        IOSNotificationDetails(presentSound: !silent);

    var bigTextStyleInformation = BigTextStyleInformation(pushRequest.question,
        htmlFormatBigText: true,
        contentTitle: pushRequest.title,
        htmlFormatContentTitle: true,
        summaryText: 'Token <i>${token.label}</i>',
        htmlFormatSummaryText: true);
    var androidPlatformChannelSpecifics = AndroidNotificationDetails(
      'privacy_idea_authenticator_push',
      'Push challenges',
      'Push challenges are received over firebase, if the app is in background,'
          'a notification for each request is shown.',
      ticker: 'ticker',
      playSound: silent,
      styleInformation: bigTextStyleInformation, // To display token name.
    );

    await flutterLocalNotificationsPlugin.show(
      pushRequest.id.hashCode, // ID of the notification
      pushRequest.title,
      pushRequest.question,
      NotificationDetails(
        android: androidPlatformChannelSpecifics,
        iOS: iOSPlatformChannelSpecifics,
      ),
    );
  }

  /// Builds the body of the screen. If any tokens supports polling,
  /// returns a list wrapped in a RefreshIndicator to manually poll.
  /// If not returns the list only.
  Widget _buildBody() {
    ListView list = ListView.separated(
        itemBuilder: (context, index) {
          Token token = _tokenList[index];
          return TokenWidget(
            token,
            onDeleteClicked: () => _removeToken(token),
            getFirebaseToken: () => _initFirebase(),
          );
        },
        separatorBuilder: (context, index) {
          return Divider();
        },
        itemCount: _tokenList.length);

    bool allowManualRefresh =
        _tokenList.any((t) => t is PushToken && t.url != null);

    return allowManualRefresh
        ? RefreshIndicator(
            child: list,
            onRefresh: () async {
              _showMessage(AppLocalizations.of(context)!.pollingChallenges,
                  Duration(seconds: 1));
              bool success = await _pollForRequests();
              if (!success) {
                _showMessage(
                  AppLocalizations.of(context)!.pollingFailNoNetworkConnection,
                  Duration(seconds: 3),
                );
              }
            },
          )
        : list;
  }

  void _removeToken(Token token) async {
    log("Remove: $token");
    await StorageUtil.deleteToken(token);
    await _loadTokenList();
  }

  List<Widget> _buildActionMenu() {
    return <Widget>[
      PopupMenuButton<String>(
        onSelected: (String value) async {
          if (value == "about") {
//              clearLicenses(), // This is used for testing purposes only.
            addAllLicenses();
            Navigator.push(
              context,
              MaterialPageRoute(
                builder: (context) => CustomLicenseScreen(),
              ),
            );
          } else if (value == "add_manually") {
            Navigator.push(
                context,
                MaterialPageRoute(
                  builder: (context) => AddTokenManuallyScreen(),
                )).then((newToken) => _addToken(newToken));
          } else if (value == "settings") {
            Navigator.push(
                context,
                MaterialPageRoute(
                  builder: (context) => SettingsScreen(),
                )).then((value) => _loadTokenList());
          } else if (value == 'guide') {
            Navigator.push(
              context,
              MaterialPageRoute(
                builder: (context) => GuideScreen(),
              ),
            );
          }
        },
        elevation: 5.0,
        itemBuilder: (BuildContext context) => <PopupMenuEntry<String>>[
          PopupMenuItem<String>(
            value: "add_manually",
            child: Text(AppLocalizations.of(context)!.addToken),
          ),
          PopupMenuDivider(),
          PopupMenuItem<String>(
            value: "settings",
            child: Text(AppLocalizations.of(context)!.settings),
          ),
          PopupMenuDivider(),
          PopupMenuItem<String>(
            value: "about",
            child: Text(AppLocalizations.of(context)!.about),
          ),
          PopupMenuDivider(),
          PopupMenuItem<String>(
            value: "guide",
            child: Text(AppLocalizations.of(context)!.guide),
          ),
        ],
      ),
    ];
  }

  _addToken(Token? newToken) {
    log("Adding new token:", name: "main_screen.dart", error: newToken);
    if (newToken != null) {
      _tokenList.add(newToken);

      if (mounted) {
        setState(() {});
      }
    }
  }

  _showMessage(String message, Duration duration) {
    ScaffoldMessenger.of(context).showSnackBar(SnackBar(
      content: Text(message),
      duration: duration,
    ));
  }

  Future<void> _initNotifications() async {
    var initializationSettingsAndroid =
        AndroidInitializationSettings('app_icon');
    var initializationSettingsIOS = IOSInitializationSettings();
    var initializationSettings = InitializationSettings(
        android: initializationSettingsAndroid, iOS: initializationSettingsIOS);
    await flutterLocalNotificationsPlugin.initialize(initializationSettings);
  }
}<|MERGE_RESOLUTION|>--- conflicted
+++ resolved
@@ -240,49 +240,6 @@
     super.dispose();
   }
 
-<<<<<<< HEAD
-  _loadEverything() async {
-    await _loadTokenList();
-    await _initFirebase();
-=======
-  _initNotifications() async {
-    // Stop here if no push tokens exist, we do not want to ask for permissions
-    // on iOS.
-    if (!(await StorageUtil.loadAllTokens())
-        .any((element) => element is PushToken)) {
-      return;
-    }
-
-    var initializationSettingsAndroid =
-        AndroidInitializationSettings('app_icon');
-    var initializationSettingsIOS = IOSInitializationSettings();
-    var initializationSettings = InitializationSettings(
-        android: initializationSettingsAndroid, iOS: initializationSettingsIOS);
-    await flutterLocalNotificationsPlugin.initialize(initializationSettings);
-  }
-
-  _loadFirebase() async {
-    // If no push tokens exist, the firebase config is deleted here.
-    if (!(await StorageUtil.loadAllTokens())
-        .any((element) => element is PushToken)) {
-      StorageUtil.deleteGlobalFirebaseConfig();
-      return;
-    }
-
-    if (await StorageUtil.globalFirebaseConfigExists()) {
-      try {
-        _initFirebase((await (StorageUtil.loadGlobalFirebaseConfig()))!);
-      } on PlatformException catch (e, s) {
-        if (e.code == FIREBASE_TOKEN_ERROR_CODE) {
-          // Do nothing, this error is of no interest here.
-        } else {
-          Catcher.reportCheckedError(e, s);
-        }
-      }
-    }
->>>>>>> 1b35dd0d
-  }
-
   _loadTokenList() async {
     List<Token> l1 = await StorageUtil.loadAllTokens();
     // Prevent the list items from skipping around on ui updates
@@ -451,13 +408,8 @@
     );
   }
 
-<<<<<<< HEAD
   Future<String?> _initFirebase() async {
-=======
-  Future<String?> _initFirebase(FirebaseConfig config) async {
     _initNotifications();
-
->>>>>>> 1b35dd0d
     log("Initializing firebase.", name: "main_screen.dart");
 
     // Delete old / secondary firebase app if it exists.
@@ -467,24 +419,9 @@
       // ignore if it does not exist
     }
 
-<<<<<<< HEAD
     await Firebase.initializeApp();
 
     await _initNotifications();
-=======
-        _showMessage(AppLocalizations.of(context)!.firebaseConfigCorrupted,
-            Duration(seconds: 15));
-        return null;
-      }
-    } else if (await StorageUtil.loadGlobalFirebaseConfig() != config) {
-      log("Given firebase config does not equal the existing config.",
-          name: "main_screen.dart",
-          error: "Existing: ${await StorageUtil.loadGlobalFirebaseConfig()}"
-              "\n Given:    $config");
-
-      return null;
-    }
->>>>>>> 1b35dd0d
 
     FirebaseMessaging.instance.requestPermission();
     FirebaseMessaging.onMessage
@@ -509,7 +446,8 @@
     if (firebaseToken == null) {
       throw SocketException(
           "Firebase token could not be retrieved, the only know cause of this is"
-          " that the firebase servers could not be reached.");
+          " that the firebase servers could not be reached."
+          );
     }
 
     if (await StorageUtil.getCurrentFirebaseToken() == null) {
@@ -623,7 +561,6 @@
     log('Incoming push auth request for token with serial.',
         name: 'main_screen.dart', error: requestedSerial);
 
-    // TODO What to do if it does not exist?
     PushToken? token = tokenList
         .whereType<PushToken>()
         .firstWhere((t) => t.serial == requestedSerial && t.isRolledOut);
@@ -850,6 +787,12 @@
   }
 
   Future<void> _initNotifications() async {
+    // Stop here if no push tokens exist, we do not want to ask for permissions
+    // on iOS.
+    if (!(await StorageUtil.loadAllTokens())
+        .any((element) => element is PushToken)) {
+      return;
+    }
     var initializationSettingsAndroid =
         AndroidInitializationSettings('app_icon');
     var initializationSettingsIOS = IOSInitializationSettings();
