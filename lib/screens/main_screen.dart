/*
  privacyIDEA Authenticator

  Authors: Timo Sturm <timo.sturm@netknights.it>

  Copyright (c) 2017-2019 NetKnights GmbH

  Licensed under the Apache License, Version 2.0 (the "License");
  you may not use this file except in compliance with the License.
  You may obtain a copy of the License at

  http://www.apache.org/licenses/LICENSE-2.0

  Unless required by applicable law or agreed to in writing, software
  distributed under the License is distributed on an "AS IS" BASIS,
  WITHOUT WARRANTIES OR CONDITIONS OF ANY KIND, either express or implied.
  See the License for the specific language governing permissions and
  limitations under the License.
*/

import 'dart:async';
import 'dart:convert';
import 'dart:developer';
import 'dart:io';
import 'dart:typed_data';
import 'dart:ui';

import 'package:barcode_scan/barcode_scan.dart';
import 'package:base32/base32.dart';
import 'package:firebase_core/firebase_core.dart';
import 'package:firebase_messaging/firebase_messaging.dart';
import 'package:flutter/foundation.dart';
import 'package:flutter/material.dart';
import 'package:flutter/scheduler.dart';
import 'package:flutter/services.dart';
import 'package:flutter_local_notifications/flutter_local_notifications.dart';
import 'package:http/http.dart';
import 'package:package_info/package_info.dart';
import 'package:pi_authenticator_legacy/pi_authenticator_legacy.dart';
import 'package:privacyidea_authenticator/model/firebase_config.dart';
import 'package:privacyidea_authenticator/model/tokens.dart';
import 'package:privacyidea_authenticator/screens/add_manually_screen.dart';
import 'package:privacyidea_authenticator/screens/settings_screen.dart';
import 'package:privacyidea_authenticator/utils/application_theme_utils.dart';
import 'package:privacyidea_authenticator/utils/crypto_utils.dart';
import 'package:privacyidea_authenticator/utils/identifiers.dart';
import 'package:privacyidea_authenticator/utils/license_utils.dart';
import 'package:privacyidea_authenticator/utils/localization_utils.dart';
import 'package:privacyidea_authenticator/utils/parsing_utils.dart';
import 'package:privacyidea_authenticator/utils/storage_utils.dart';
import 'package:privacyidea_authenticator/utils/utils.dart';
import 'package:privacyidea_authenticator/widgets/token_widgets.dart';
import 'package:privacyidea_authenticator/widgets/two_step_dialog.dart';
import 'package:uuid/uuid.dart';

class MainScreen extends StatefulWidget {
  MainScreen({Key key, this.title}) : super(key: key);
  final String title;

  @override
  _MainScreenState createState() => _MainScreenState();
}

final FlutterLocalNotificationsPlugin flutterLocalNotificationsPlugin =
    FlutterLocalNotificationsPlugin();

class _MainScreenState extends State<MainScreen> {
  List<Token> _tokenList = List<Token>();
  final GlobalKey<ScaffoldState> _scaffoldKey = GlobalKey<ScaffoldState>();

<<<<<<< HEAD
  Timer _pollTimer;

=======
>>>>>>> 41e402ad
  @override
  void initState() {
    super.initState();

<<<<<<< HEAD
    // TODO Use livecyclehooks
    WidgetsBinding.instance.addPostFrameCallback((_) async {
      AppSettings.of(context).streamEnablePolling().listen(
        (bool event) {
          if (event) {
            log('Polling is enabled.', name: 'main_screen.dart');
            _pollTimer = Timer.periodic(
                Duration(seconds: 10), (_) => _pollForRequests());
          } else {
            log('Polling is disabled.', name: 'main_screen.dart');
            _pollTimer?.cancel();
          }
        },
        cancelOnError: false,
        onError: (error) => print('$error'),
      );
    });
  }

  _pollForRequests() async {
    // Get all push tokens
    List<PushToken> pushTokens = (await StorageUtil.loadAllTokens())
        .whereType<PushToken>()
        .where((t) =>
            t.isRolledOut &&
            t.url !=
                null) // Legacy tokens can not pull, because the url is missing!
        .toList();

    // Disable polling if no push tokens exist
    if (pushTokens.isEmpty) {
      log('No push token is available for polling, polling is disabled.',
          name: 'main_screen.dart');
      AppSettings.of(context).setEnablePolling(false);
      return;
    }

    // Start request for each token
    for (PushToken p in pushTokens) {
      String timestamp = DateTime.now().toUtc().toIso8601String();

      Map<String, String> parameters = {
        'serial': p.serial,
        'timestamp': timestamp,
        'signature': createBase32Signature(
            p.getPrivateTokenKey(), utf8.encode('${p.serial}|$timestamp')),
      };

      try {
        Response response = await doGet(
            url: p.url, parameters: parameters, sslVerify: p.sslVerify);

        if (response.statusCode == 200) {
          // The signature of this message must not be verified as each push
          // request gets verified independently.
          Map<String, dynamic> result = jsonDecode(response.body)['result'];
          List values = result['value'];

          for (Map<String, dynamic> value in values) {
            _handleIncomingAuthRequest({'data': value});
          }
        } else {
          // Who knows what happened here?
          // TODO Handle this case?
        }
      } on SocketException {
        log(
          'Polling push tokens not working, server can not be reached.',
          name: 'main_screen.dart',
        );
      }
    }
  }

  @override
  void dispose() {
    _pollTimer?.cancel();
    super.dispose();
  }

  _MainScreenState() {
    _loadAllTokens();
    _loadFirebase();
=======
    SchedulerBinding.instance.addPostFrameCallback((_) => _loadEverything());
  }

  _loadEverything() async {
    await _loadAllTokens();
    await _loadFirebase();
>>>>>>> 41e402ad
  }

  _loadFirebase() async {
    // If no push tokens exist, the firebase config should be deleted here.
    if (!(await StorageUtil.loadAllTokens())
        .any((element) => element is PushToken)) {
      StorageUtil.deleteGlobalFirebaseConfig();
      return;
    }

    if (await StorageUtil.globalFirebaseConfigExists()) {
      _initFirebase(await StorageUtil.loadGlobalFirebaseConfig());
    }
  }

  _loadAllTokens() async {
    AppSettings settings = AppSettings.of(context);

    List<Token> l1 =
        await StorageUtil.loadAllTokens(loadLegacy: settings.getLoadLegacy());
    setState(() => this._tokenList = l1);
    // Because we only want to load legacy tokens once:
    settings.setLoadLegacy(false);
  }

  @override
  Widget build(BuildContext context) {
    return Scaffold(
      key: _scaffoldKey,
      appBar: AppBar(
        title: Text(
          widget.title,
          textScaleFactor: screenTitleScaleFactor,
          overflow: TextOverflow.ellipsis, // maxLines: 2 only works like this.
          maxLines: 2, // Title can be shown on small screens too.
        ),
        actions: _buildActionMenu(),
        leading: Padding(
          padding: EdgeInsets.all(4.0),
          child: Image.asset('res/logo/app_logo_light.png'),
        ),
      ),
      body: _buildTokenList(),
      floatingActionButton: FloatingActionButton(
        onPressed: () => _scanQRCode(),
        tooltip: Localization.of(context).scanQRTooltip,
        child: Icon(Icons.add),
      ),
    );
  }

  _scanQRCode() async {
    try {
      String barcode = await BarcodeScanner.scan();
      log(
        "Barcode scanned:",
        name: "main_screen.dart",
        error: barcode,
      );

      Token newToken = await _buildTokenFromMap(
          parseQRCodeToMap(barcode), Uri.parse(barcode));
      setState(() {
        log(
          "Adding new token from qr-code:",
          name: "main_screen.dart",
          error: newToken,
        );

        if (newToken is PushToken && _tokenList.contains(newToken)) {
          _showMessage(
              "A token with the serial ${newToken.serial} already exists!",
              Duration(seconds: 2));
          return;
        }

        _tokenList.add(newToken);
      });
    } on PlatformException catch (e) {
      if (e.code == BarcodeScanner.CameraAccessDenied) {
        //  Camera access was denied
      } else {
        //  Unknown error
        throw e;
      }
    } on FormatException catch (e) {
      //  User returned by pressing the back button (can have other causes too!)
      throw e;
    } on ArgumentError catch (e) {
      // Error while parsing qr code.
      // Show the error message to the user.
      _showMessage(
          "${e.message}\n Please inform the creator of this qr code about the problem.",
          Duration(seconds: 8));
      log(
        "Malformed QR code:",
        name: "main_screen.dart",
        error: e.stackTrace,
      );
    } catch (e) {
      //  Unknown error
      throw e;
    }
  }

  Future<Token> _buildTokenFromMap(Map<String, dynamic> uriMap, Uri uri) async {
    String uuid = Uuid().v4();
    String type = uriMap[URI_TYPE];

    // Push token do not need any of the other parameters.
    if (equalsIgnoreCase(type, enumAsString(TokenTypes.PIPUSH))) {
      return _buildPushToken(uriMap, uuid);
    }

    String label = uriMap[URI_LABEL];
    String algorithm = uriMap[URI_ALGORITHM];
    int digits = uriMap[URI_DIGITS];
    Uint8List secret = uriMap[URI_SECRET];
    int counter = uriMap[URI_COUNTER];
    int period = uriMap[URI_PERIOD];
    String issuer = uriMap[URI_ISSUER];

    if (is2StepURI(uri)) {
      // Calculate the whole secret.
      secret = await showDialog(
        context: context,
        barrierDismissible: false,
        builder: (BuildContext context) => TwoStepDialog(
          iterations: uriMap[URI_ITERATIONS],
          keyLength: uriMap[URI_OUTPUT_LENGTH_IN_BYTES],
          saltLength: uriMap[URI_SALT_LENGTH],
          password: secret,
        ),
      );
    }

    // uri.host -> totp or hotp
    if (type == "hotp") {
      return HOTPToken(
        label: label,
        issuer: issuer,
        id: uuid,
        algorithm: mapStringToAlgorithm(algorithm),
        digits: digits,
        secret: encodeSecretAs(secret, Encodings.base32),
        counter: counter,
      );
    } else if (type == "totp") {
      return TOTPToken(
        label: label,
        issuer: issuer,
        id: uuid,
        algorithm: mapStringToAlgorithm(algorithm),
        digits: digits,
        secret: encodeSecretAs(secret, Encodings.base32),
        period: period,
      );
    } else {
      throw ArgumentError.value(
          uri,
          "uri",
          "Building the token type "
              "[$type] is not a supported right now.");
    }
  }

  Future<PushToken> _buildPushToken(
      Map<String, dynamic> uriMap, String uuid) async {
    FirebaseConfig config = FirebaseConfig(
        projectID: uriMap[URI_PROJECT_ID],
        projectNumber: uriMap[URI_PROJECT_NUMBER],
        appID: Platform.isIOS ? uriMap[URI_APP_ID_IOS] : uriMap[URI_APP_ID],
        apiKey: Platform.isIOS ? uriMap[URI_API_KEY_IOS] : uriMap[URI_API_KEY]);

    PushToken token = PushToken(
      serial: uriMap[URI_SERIAL],
      label: uriMap[URI_LABEL],
      issuer: uriMap[URI_ISSUER],
      id: uuid,
      sslVerify: uriMap[URI_SSL_VERIFY],
      expirationDate: DateTime.now().add(Duration(minutes: uriMap[URI_TTL])),
      enrollmentCredentials: uriMap[URI_ENROLLMENT_CREDENTIAL],
      url: uriMap[URI_ROLLOUT_URL],
    );

    // Save the config for this token to use it when rolling out.
    await StorageUtil.saveOrReplaceFirebaseConfig(token, config);

    return token;
  }

  Future<String> _initFirebase(FirebaseConfig config) async {
    ArgumentError.checkNotNull(config, "config");

    log("Initializing firebase.", name: "main_screen.dart");

    // Used to identify a firebase app, this is nothing more than an id.
    final String name = "privacyidea_authenticator";

    if (!await StorageUtil.globalFirebaseConfigExists() ||
        await StorageUtil.loadGlobalFirebaseConfig() == config) {
      log("Creating firebaseApp from config.",
          name: "main_screen.dart", error: config);

      try {
        await FirebaseApp.configure(
          name: name,
          options: FirebaseOptions(
            googleAppID: config.appID,
            apiKey: config.apiKey,
            databaseURL: "https://" + config.projectID + ".firebaseio.com",
            storageBucket: config.projectID + ".appspot.com",
            projectID: config.projectID,
            gcmSenderID: config.projectNumber,
          ),
        );
      } on ArgumentError {
        log(
          "Invalid firebase configuration provided.",
          name: "main_screen.dart",
          error: config,
        );

        _showMessage(Localization.of(context).errorFirebaseConfigCorrupted,
            Duration(seconds: 15));
        return null;
      }

      var initializationSettingsAndroid =
          AndroidInitializationSettings('app_icon');
      var initializationSettingsIOS = IOSInitializationSettings();
      var initializationSettings = InitializationSettings(
          initializationSettingsAndroid, initializationSettingsIOS);
      await flutterLocalNotificationsPlugin.initialize(initializationSettings);
    } else if (await StorageUtil.loadGlobalFirebaseConfig() != config) {
      log("Given firebase config does not equal the existing config.",
          name: "main_screen.dart",
          error: "Existing: ${await StorageUtil.loadGlobalFirebaseConfig()}"
              "\n Given:    $config");

      return null;
    }

    FirebaseMessaging firebaseMessaging = FirebaseMessaging()
      ..setApplicationName(name);

    // Ask user to allow notifications, if declined no notifications are shown
    //  for incoming push requests.
    if (Platform.isIOS) {
      await firebaseMessaging.requestNotificationPermissions();
    }

    // onResume and onLaunch is not configured see:
    //  https://pub.dev/packages/firebase_messaging#-readme-tab-
    //  but the solution there does not seem to work?
    //  These functions do not seem to serve a purpose, as the background
    //  message handling seems to do just that.
    // TODO Enable again, this is just for testing polling!
//    firebaseMessaging.configure(
//      onMessage: (Map<String, dynamic> message) async {
//        // Used by Android and iOS
//        log("onMessage: ");
//        _handleIncomingAuthRequest(message);
//      },
//      onLaunch: (Map<String, dynamic> message) async {
//        // Does not seem to be used by Android or iOS
//        log("onLaunch: ");
//        _handleIncomingAuthRequest(message);
//      },
//      onResume: (Map<String, dynamic> message) async {
//        // Used by iOS only (?)
//        log("onResume: ");
//        _handleIncomingAuthRequest(message);
//      },
//      onBackgroundMessage: Platform.isIOS
//          ? null
//          : // iOS does not support this.
//          myBackgroundMessageHandler,
//    );

    String firebaseToken = await firebaseMessaging.getToken();

    log("Firebase initialized, token added",
        name: "main_screen.dart", error: firebaseToken);

    StorageUtil.saveOrReplaceGlobalFirebaseConfig(config);

    // The Firebase Plugin will throw a network exception, but that does not reach
    //  the flutter part of the app. That is why we need to throw our own socket-
    //  exception in this case.
    if (firebaseToken == null) {
      throw SocketException(
          "Firebase token could not be retrieved, the only know cause of this is"
          " that the firebase servers could not be reached.");
    }

    return firebaseToken;
  }

  static Future<dynamic> myBackgroundMessageHandler(
      Map<String, dynamic> message) async {
    log("Background message received.",
        name: "main_screen.dart", error: message);
    await StorageUtil.protect(() async => _handleIncomingRequest(
        message, await StorageUtil.loadAllTokens(), true));
  }

  void _handleIncomingAuthRequest(Map<String, dynamic> message) async {
    log("Foreground message received.",
        name: "main_screen.dart", error: message);
<<<<<<< HEAD

    await StorageUtil.protect(() async => _handleIncomingRequest(
        message, await StorageUtil.loadAllTokens(), false));
    _loadAllTokens(); // Update UI
  }

  /// Handles incoming push requests by verifying the challenge and adding it
  /// to the token. This should be guarded by a lock.
  static void _handleIncomingRequest(
      Map<String, dynamic> message, List<Token> tokenList, bool inBackground) {
    // This allows for handling push on ios, android and polling.
    var data = message['data'] == null ? message : message['data'];
=======
    setState(() async {
      await _handleIncomingRequest(
          message, await StorageUtil.loadAllTokens(), false);
      _loadAllTokens();
    });
  }

  static Future<void> _handleIncomingRequest(Map<String, dynamic> message,
      List<Token> tokenList, bool inBackground) async {
    var data = Platform.isIOS ? message : message['data'];
>>>>>>> 41e402ad

    Uri requestUri = Uri.parse(data['url']);
    String requestedSerial = data['serial'];

    log('Incoming push auth request for token with serial.',
        name: 'main_screen.dart', error: requestedSerial);

<<<<<<< HEAD
    PushToken token = tokenList
        .whereType<PushToken>()
        .firstWhere((t) => t.serial == requestedSerial && t.isRolledOut);
=======
    bool wasHandled = false;

    for (Token token in tokenList) {
      if (token is PushToken) {
        if (token.serial == requestedSerial && token.isRolledOut) {
          log('Token matched requested token',
              name: 'main_screen.dart', error: token);
          String signature = data['signature'];
          String signedData = '${data['nonce']}|'
              '${data['url']}|'
              '${data['serial']}|'
              '${data['question']}|'
              '${data['title']}|'
              '${data['sslverify']}';

          // Re-add url to android legacy tokens:
          token.url ??= Uri.parse(data['url']);

          bool isVerified = token.privateTokenKey == null
              ? await Legacy.verify(token.serial, signedData, signature)
              : verifyRSASignature(token.getPublicServerKey(),
                  utf8.encode(signedData), base32.decode(signature));

          if (isVerified) {
            wasHandled = true;

            log('Validating incoming message was successful.',
                name: 'main_screen.dart');

            PushRequest pushRequest = PushRequest(
                title: data['title'],
                question: data['question'],
                uri: requestUri,
                nonce: data['nonce'],
                sslVerify: data['sslverify'] == '1' ? true : false,
                id: data['nonce'].hashCode,
                expirationDate: DateTime.now().add(
                  Duration(minutes: 2),
                )); // Push requests expire after 2 minutes.

            if (!token.pushRequests.contains(pushRequest)) {
              token.pushRequests.add(pushRequest);
              // Save the pending request.
              StorageUtil.saveOrReplaceToken(token);

              if (inBackground) _showNotification(token, pushRequest, false);
            } else {
              log(
                  "The push request $pushRequest already exists "
                  "for the token $token",
                  name: "main_screen.dart");
            }
          } else {
            log('Validating incoming message failed.',
                name: 'main_screen.dart',
                error:
                    'Signature $signature does not match signed data: $signedData');
          }
        }
      }
    }
>>>>>>> 41e402ad

    if (token == null) {
      log("The requested token does not exist or is not rolled out.",
          name: "main_screen.dart", error: requestedSerial);
    } else {
      log('Token matched requested token',
          name: 'main_screen.dart', error: token);
      String signature = data['signature'];
      String signedData = '${data['nonce']}|'
          '${data['url']}|'
          '${data['serial']}|'
          '${data['question']}|'
          '${data['title']}|'
          '${data['sslverify']}';

      // Re-add url to android legacy tokens:
      token.url ??= data['url'];

      if (verifyRSASignature(token.getPublicServerKey(),
          utf8.encode(signedData), base32.decode(signature))) {
        log('Validating incoming message was successful.',
            name: 'main_screen.dart');

        PushRequest pushRequest = PushRequest(
            data['title'],
            data['question'],
            requestUri,
            data['nonce'],
            data['sslverify'] == '1' ? true : false,
            data['nonce'].hashCode,
            expirationDate: DateTime.now().add(
              Duration(minutes: 2),
            )); // Push requests expire after 2 minutes.

        if (!token.knowsRequestWithId(pushRequest.id)) {
          token.pushRequests.add(pushRequest);
          token.knownPushRequests.put(pushRequest.id);

          StorageUtil.saveOrReplaceToken(token); // Save the pending request.

          if (inBackground) _showNotification(token, pushRequest, false);
        } else {
          log(
              "The push request $pushRequest already exists "
              "for the token with serial ${token.serial}",
              name: "main_screen.dart");
        }
      } else {
        log('Validating incoming message failed.',
            name: 'main_screen.dart',
            error:
                'Signature $signature does not match signed data: $signedData');
      }
    }
  }

  static void _showNotification(
      PushToken token, PushRequest pushRequest, bool silent) async {
    var iOSPlatformChannelSpecifics =
        IOSNotificationDetails(presentSound: !silent);

    var bigTextStyleInformation = BigTextStyleInformation(pushRequest.question,
        htmlFormatBigText: true,
        contentTitle: pushRequest.title,
        htmlFormatContentTitle: true,
        summaryText: 'Token <i>${token.label}</i>',
        htmlFormatSummaryText: true);
    var androidPlatformChannelSpecifics = AndroidNotificationDetails(
      'privacy_idea_authenticator_push',
      'Push challenges',
      'Push challenges are received over firebase, if the app is in background,'
          'a notification for each request is shown.',
      ticker: 'ticker',
      playSound: silent,
      styleInformation: bigTextStyleInformation, // To display token name.
    );

    await flutterLocalNotificationsPlugin.show(
      pushRequest.id.hashCode, // ID of the notification
      pushRequest.title,
      pushRequest.question,
      NotificationDetails(
          androidPlatformChannelSpecifics, iOSPlatformChannelSpecifics),
    );
  }

  ListView _buildTokenList() {
    return ListView.separated(
        itemBuilder: (context, index) {
          Token token = _tokenList[index];
          return TokenWidget(
            token,
            onDeleteClicked: () => _removeToken(token),
            getFirebaseToken: (config) => _initFirebase(config),
          );
        },
        separatorBuilder: (context, index) {
          return Divider();
        },
        itemCount: _tokenList.length);
  }

  void _removeToken(Token token) async {
    log("Remove: $token");
    await StorageUtil.deleteToken(token);

    if (!(await StorageUtil.loadAllTokens())
        .any((element) => element is PushToken)) {
      StorageUtil.deleteGlobalFirebaseConfig();
    }

<<<<<<< HEAD
    setState(() => _tokenList.remove(token));
=======
    await _loadAllTokens();
>>>>>>> 41e402ad
  }

  List<Widget> _buildActionMenu() {
    return <Widget>[
      PopupMenuButton<String>(
        onSelected: (String value) async {
          if (value == "about") {
            PackageInfo info = await PackageInfo.fromPlatform();
//              clearLicenses(), // This is used for testing purposes only.
            addAllLicenses();
            Navigator.push(
                context,
                MaterialPageRoute(
                    builder: (context) => LicensePage(
                          applicationName: "privacyIDEA Authenticator",
                          applicationVersion: info.version,
                          applicationIcon: Padding(
                            padding: EdgeInsets.all(40.0),
                            child: Image.asset('res/logo/app_logo_light.png'),
                          ),
                          applicationLegalese: "Apache License 2.0",
                        )));
          } else if (value == "add_manually") {
            Navigator.push(
                context,
                MaterialPageRoute(
                  builder: (context) => AddTokenManuallyScreen(),
                )).then((newToken) => _addToken(newToken));
          } else if (value == "settings") {
            Navigator.push(
                context,
                MaterialPageRoute(
                  builder: (context) => SettingsScreen('Settings'),
                ));
          }
        },
        elevation: 5.0,
        itemBuilder: (BuildContext context) => <PopupMenuEntry<String>>[
          PopupMenuItem<String>(
            value: "about",
            child: Text(Localization.of(context).about),
          ),
          PopupMenuDivider(),
          PopupMenuItem<String>(
            value: "add_manually",
            child: Text(Localization.of(context).addManually),
          ),
          PopupMenuDivider(),
          PopupMenuItem<String>(
            value: "settings",
            child: Text(Localization.of(context).settings),
          ),
        ],
      ),
    ];
  }

  _addToken(Token newToken) {
    log("Adding new token:", name: "main_screen.dart", error: newToken);
    if (newToken != null) {
      setState(() {
        _tokenList.add(newToken);
      });
    }
  }

  _showMessage(String message, Duration duration) {
    _scaffoldKey.currentState.showSnackBar(SnackBar(
      content: Text(message),
      duration: duration,
    ));
  }
}<|MERGE_RESOLUTION|>--- conflicted
+++ resolved
@@ -68,18 +68,14 @@
   List<Token> _tokenList = List<Token>();
   final GlobalKey<ScaffoldState> _scaffoldKey = GlobalKey<ScaffoldState>();
 
-<<<<<<< HEAD
   Timer _pollTimer;
 
-=======
->>>>>>> 41e402ad
   @override
   void initState() {
     super.initState();
 
-<<<<<<< HEAD
-    // TODO Use livecyclehooks
-    WidgetsBinding.instance.addPostFrameCallback((_) async {
+    // Start polling timer
+    SchedulerBinding.instance.addPostFrameCallback((_) async {
       AppSettings.of(context).streamEnablePolling().listen(
         (bool event) {
           if (event) {
@@ -95,6 +91,9 @@
         onError: (error) => print('$error'),
       );
     });
+
+    // Load UI elements
+    SchedulerBinding.instance.addPostFrameCallback((_) => _loadEverything());
   }
 
   _pollForRequests() async {
@@ -158,17 +157,9 @@
     super.dispose();
   }
 
-  _MainScreenState() {
-    _loadAllTokens();
-    _loadFirebase();
-=======
-    SchedulerBinding.instance.addPostFrameCallback((_) => _loadEverything());
-  }
-
   _loadEverything() async {
     await _loadAllTokens();
     await _loadFirebase();
->>>>>>> 41e402ad
   }
 
   _loadFirebase() async {
@@ -479,7 +470,6 @@
   void _handleIncomingAuthRequest(Map<String, dynamic> message) async {
     log("Foreground message received.",
         name: "main_screen.dart", error: message);
-<<<<<<< HEAD
 
     await StorageUtil.protect(() async => _handleIncomingRequest(
         message, await StorageUtil.loadAllTokens(), false));
@@ -488,22 +478,10 @@
 
   /// Handles incoming push requests by verifying the challenge and adding it
   /// to the token. This should be guarded by a lock.
-  static void _handleIncomingRequest(
-      Map<String, dynamic> message, List<Token> tokenList, bool inBackground) {
+  static Future<void> _handleIncomingRequest(
+      Map<String, dynamic> message, List<Token> tokenList, bool inBackground)async {
     // This allows for handling push on ios, android and polling.
     var data = message['data'] == null ? message : message['data'];
-=======
-    setState(() async {
-      await _handleIncomingRequest(
-          message, await StorageUtil.loadAllTokens(), false);
-      _loadAllTokens();
-    });
-  }
-
-  static Future<void> _handleIncomingRequest(Map<String, dynamic> message,
-      List<Token> tokenList, bool inBackground) async {
-    var data = Platform.isIOS ? message : message['data'];
->>>>>>> 41e402ad
 
     Uri requestUri = Uri.parse(data['url']);
     String requestedSerial = data['serial'];
@@ -511,73 +489,9 @@
     log('Incoming push auth request for token with serial.',
         name: 'main_screen.dart', error: requestedSerial);
 
-<<<<<<< HEAD
     PushToken token = tokenList
         .whereType<PushToken>()
         .firstWhere((t) => t.serial == requestedSerial && t.isRolledOut);
-=======
-    bool wasHandled = false;
-
-    for (Token token in tokenList) {
-      if (token is PushToken) {
-        if (token.serial == requestedSerial && token.isRolledOut) {
-          log('Token matched requested token',
-              name: 'main_screen.dart', error: token);
-          String signature = data['signature'];
-          String signedData = '${data['nonce']}|'
-              '${data['url']}|'
-              '${data['serial']}|'
-              '${data['question']}|'
-              '${data['title']}|'
-              '${data['sslverify']}';
-
-          // Re-add url to android legacy tokens:
-          token.url ??= Uri.parse(data['url']);
-
-          bool isVerified = token.privateTokenKey == null
-              ? await Legacy.verify(token.serial, signedData, signature)
-              : verifyRSASignature(token.getPublicServerKey(),
-                  utf8.encode(signedData), base32.decode(signature));
-
-          if (isVerified) {
-            wasHandled = true;
-
-            log('Validating incoming message was successful.',
-                name: 'main_screen.dart');
-
-            PushRequest pushRequest = PushRequest(
-                title: data['title'],
-                question: data['question'],
-                uri: requestUri,
-                nonce: data['nonce'],
-                sslVerify: data['sslverify'] == '1' ? true : false,
-                id: data['nonce'].hashCode,
-                expirationDate: DateTime.now().add(
-                  Duration(minutes: 2),
-                )); // Push requests expire after 2 minutes.
-
-            if (!token.pushRequests.contains(pushRequest)) {
-              token.pushRequests.add(pushRequest);
-              // Save the pending request.
-              StorageUtil.saveOrReplaceToken(token);
-
-              if (inBackground) _showNotification(token, pushRequest, false);
-            } else {
-              log(
-                  "The push request $pushRequest already exists "
-                  "for the token $token",
-                  name: "main_screen.dart");
-            }
-          } else {
-            log('Validating incoming message failed.',
-                name: 'main_screen.dart',
-                error:
-                    'Signature $signature does not match signed data: $signedData');
-          }
-        }
-      }
-    }
->>>>>>> 41e402ad
 
     if (token == null) {
       log("The requested token does not exist or is not rolled out.",
@@ -594,20 +508,24 @@
           '${data['sslverify']}';
 
       // Re-add url to android legacy tokens:
-      token.url ??= data['url'];
-
-      if (verifyRSASignature(token.getPublicServerKey(),
-          utf8.encode(signedData), base32.decode(signature))) {
+      token.url ??= Uri.parse(data['url']);
+
+      bool isVerified = token.privateTokenKey == null
+          ? await Legacy.verify(token.serial, signedData, signature)
+          : verifyRSASignature(token.getPublicServerKey(),
+          utf8.encode(signedData), base32.decode(signature));
+
+      if (isVerified) {
         log('Validating incoming message was successful.',
             name: 'main_screen.dart');
 
         PushRequest pushRequest = PushRequest(
-            data['title'],
-            data['question'],
-            requestUri,
-            data['nonce'],
-            data['sslverify'] == '1' ? true : false,
-            data['nonce'].hashCode,
+            title:data['title'],
+            question: data['question'],
+            uri:requestUri,
+            nonce:data['nonce'],
+            sslVerify:data['sslverify'] == '1' ? true : false,
+            id: data['nonce'].hashCode, // FIXME This is not guaranteed to not lead to collisions!
             expirationDate: DateTime.now().add(
               Duration(minutes: 2),
             )); // Push requests expire after 2 minutes.
@@ -689,11 +607,7 @@
       StorageUtil.deleteGlobalFirebaseConfig();
     }
 
-<<<<<<< HEAD
-    setState(() => _tokenList.remove(token));
-=======
     await _loadAllTokens();
->>>>>>> 41e402ad
   }
 
   List<Widget> _buildActionMenu() {
