--- conflicted
+++ resolved
@@ -66,13 +66,6 @@
   List<Token> _tokenList = List<Token>();
   final GlobalKey<ScaffoldState> _scaffoldKey = GlobalKey<ScaffoldState>();
 
-<<<<<<< HEAD
-  _MainScreenState() {
-//    _loadEverything();
-  }
-
-=======
->>>>>>> 390f8e77
   @override
   void initState() {
     super.initState();
@@ -99,14 +92,10 @@
   }
 
   _loadAllTokens() async {
-<<<<<<< HEAD
-    // FIXME This must be done when the context is available. Maybe initState ?
-=======
->>>>>>> 390f8e77
     AppSettings settings = AppSettings.of(context);
 
     List<Token> l1 = await StorageUtil.loadAllTokens(
-      loadLegacy: settings.getLoadLegacy(),
+      loadLegacy: settings.getLoadLegacy()
     );
     setState(() => this._tokenList = l1);
     // Because we only want to load legacy tokens once:
@@ -277,7 +266,6 @@
     return token;
   }
 
-  // TODO Call this when the context is available to show error msg.
   Future<String> _initFirebase(FirebaseConfig config) async {
     ArgumentError.checkNotNull(config, "config");
 
@@ -303,28 +291,16 @@
             gcmSenderID: config.projectNumber,
           ),
         );
-<<<<<<< HEAD
-      } on ArgumentError catch (e) {
-=======
       } on ArgumentError {
->>>>>>> 390f8e77
         log(
           "Invalid firebase configuration provided.",
           name: "main_screen.dart",
           error: config,
         );
 
-<<<<<<< HEAD
-        // FIXME This does not work, error messages are only shown, when
-        //  a token calls this, not on startup!
-        //  What should be done in that case?
-        // TODO Inform the user!
-        throw SocketException("Notice me!");
-=======
         _showMessage(Localization.of(context).errorFirebaseConfigCorrupted,
             Duration(seconds: 15));
         return null;
->>>>>>> 390f8e77
       }
 
       var initializationSettingsAndroid =
@@ -447,14 +423,6 @@
               : verifyRSASignature(token.getPublicServerKey(),
                   utf8.encode(signedData), base32.decode(signature));
 
-<<<<<<< HEAD
-=======
-          bool isVerified = token.publicTokenKey == null
-              ? await Legacy.verify(token.serial, signedData, signature)
-              : verifyRSASignature(token.getPublicServerKey(),
-                  utf8.encode(signedData), base32.decode(signature));
-
->>>>>>> 390f8e77
           if (isVerified) {
             wasHandled = true;
 
@@ -474,10 +442,6 @@
 
             if (!token.pushRequests.contains(pushRequest)) {
               token.pushRequests.add(pushRequest);
-<<<<<<< HEAD
-=======
-
->>>>>>> 390f8e77
               // Save the pending request.
               StorageUtil.saveOrReplaceToken(token);
 
