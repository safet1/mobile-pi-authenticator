--- conflicted
+++ resolved
@@ -28,11 +28,6 @@
 import 'package:firebase_messaging/firebase_messaging.dart';
 import 'package:flutter/foundation.dart';
 import 'package:flutter/material.dart';
-<<<<<<< HEAD
-import 'package:flutter/scheduler.dart';
-=======
-import 'package:flutter/services.dart';
->>>>>>> 7289dbac
 import 'package:flutter_gen/gen_l10n/app_localizations.dart';
 import 'package:flutter_local_notifications/flutter_local_notifications.dart';
 import 'package:flutter_svg/flutter_svg.dart';
@@ -144,7 +139,6 @@
   void onResume() {}
 
   Future<bool> _pollForRequests() async {
-
     // Get all push tokens
     List<PushToken> pushTokens = (await StorageUtil.loadAllTokens())
         .whereType<PushToken>()
@@ -748,7 +742,6 @@
                   Duration(seconds: 1));
               bool success = await _pollForRequests();
               if (!success) {
-
                 _showMessage(
                   AppLocalizations.of(context).pollingfFailNoNetworkConnection,
                   Duration(seconds: 3),
