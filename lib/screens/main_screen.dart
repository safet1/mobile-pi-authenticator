/*
  privacyIDEA Authenticator

  Authors: Timo Sturm <timo.sturm@netknights.it>

  Copyright (c) 2017-2019 NetKnights GmbH

  Licensed under the Apache License, Version 2.0 (the "License");
  you may not use this file except in compliance with the License.
  You may obtain a copy of the License at

  http://www.apache.org/licenses/LICENSE-2.0

  Unless required by applicable law or agreed to in writing, software
  distributed under the License is distributed on an "AS IS" BASIS,
  WITHOUT WARRANTIES OR CONDITIONS OF ANY KIND, either express or implied.
  See the License for the specific language governing permissions and
  limitations under the License.
*/

import 'dart:convert';
import 'dart:developer';
import 'dart:io';
import 'dart:typed_data';
import 'dart:ui';

import 'package:barcode_scan/barcode_scan.dart';
import 'package:base32/base32.dart';
import 'package:firebase_core/firebase_core.dart';
import 'package:firebase_messaging/firebase_messaging.dart';
import 'package:flutter/foundation.dart';
import 'package:flutter/material.dart';
import 'package:flutter/scheduler.dart';
import 'package:flutter/services.dart';
import 'package:flutter_local_notifications/flutter_local_notifications.dart';
import 'package:package_info/package_info.dart';
import 'package:pi_authenticator_legacy/pi_authenticator_legacy.dart';
import 'package:privacyidea_authenticator/model/firebase_config.dart';
import 'package:privacyidea_authenticator/model/tokens.dart';
import 'package:privacyidea_authenticator/screens/add_manually_screen.dart';
import 'package:privacyidea_authenticator/screens/settings_screen.dart';
import 'package:privacyidea_authenticator/utils/application_theme_utils.dart';
import 'package:privacyidea_authenticator/utils/crypto_utils.dart';
import 'package:privacyidea_authenticator/utils/identifiers.dart';
import 'package:privacyidea_authenticator/utils/license_utils.dart';
import 'package:privacyidea_authenticator/utils/localization_utils.dart';
import 'package:privacyidea_authenticator/utils/parsing_utils.dart';
import 'package:privacyidea_authenticator/utils/storage_utils.dart';
import 'package:privacyidea_authenticator/utils/utils.dart';
import 'package:privacyidea_authenticator/widgets/token_widgets.dart';
import 'package:privacyidea_authenticator/widgets/two_step_dialog.dart';
import 'package:uuid/uuid.dart';

class MainScreen extends StatefulWidget {
  MainScreen({Key key, this.title}) : super(key: key);
  final String title;

  @override
  _MainScreenState createState() => _MainScreenState();
}

final FlutterLocalNotificationsPlugin flutterLocalNotificationsPlugin =
    FlutterLocalNotificationsPlugin();

class _MainScreenState extends State<MainScreen> {
  List<Token> _tokenList = List<Token>();
  final GlobalKey<ScaffoldState> _scaffoldKey = GlobalKey<ScaffoldState>();

  _MainScreenState() {
//    _loadEverything();
  }

  @override
  void initState() {
    super.initState();

    SchedulerBinding.instance.addPostFrameCallback((_) => _loadEverything());
  }

  _loadEverything() async {
    await _loadAllTokens();
    await _loadFirebase();
  }

  _loadFirebase() async {
    // If no push tokens exist, the firebase config should be deleted here.
    if (!(await StorageUtil.loadAllTokens())
        .any((element) => element is PushToken)) {
      StorageUtil.deleteGlobalFirebaseConfig();
      return;
    }

    if (await StorageUtil.globalFirebaseConfigExists()) {
      _initFirebase(await StorageUtil.loadGlobalFirebaseConfig());
    }
  }

  _loadAllTokens() async {
<<<<<<< HEAD
    // FIXME This must be done when the context is available. Maybe initState ?
    AppSettings settings = AppSettings.of(context);

    List<Token> l1 = await StorageUtil.loadAllTokens(
      loadLegacy: settings.getLoadLegacy(),
    );
    setState(() => this._tokenList = l1);
    // Because we only want to load legacy tokens once:
    settings.setLoadLegacy(false);
=======
    List<Token> list = await StorageUtil.loadAllTokens();
    setState(() => this._tokenList = list);
>>>>>>> 3236ca46
  }

  @override
  Widget build(BuildContext context) {
    return Scaffold(
      key: _scaffoldKey,
      appBar: AppBar(
        title: Text(
          widget.title,
          textScaleFactor: screenTitleScaleFactor,
        ),
        actions: _buildActionMenu(),
        leading: Padding(
          padding: EdgeInsets.all(4.0),
          child: Image.asset('res/logo/app_logo_light.png'),
        ),
      ),
      body: _buildTokenList(),
      floatingActionButton: FloatingActionButton(
        onPressed: () => _scanQRCode(),
        tooltip: Localization.of(context).scanQRTooltip,
        child: Icon(Icons.add),
      ),
    );
  }

  _scanQRCode() async {
    try {
      String barcode = await BarcodeScanner.scan();
      log(
        "Barcode scanned:",
        name: "main_screen.dart",
        error: barcode,
      );

      Token newToken = await _buildTokenFromMap(
          parseQRCodeToMap(barcode), Uri.parse(barcode));
      setState(() {
        log(
          "Adding new token from qr-code:",
          name: "main_screen.dart",
          error: newToken,
        );

        if (newToken is PushToken && _tokenList.contains(newToken)) {
          _showMessage(
              "A token with the serial ${newToken.serial} already exists!",
              Duration(seconds: 2));
          return;
        }

        _tokenList.add(newToken);
      });
    } on PlatformException catch (e) {
      if (e.code == BarcodeScanner.CameraAccessDenied) {
        //  Camera access was denied
      } else {
        //  Unknown error
        throw e;
      }
    } on FormatException catch (e) {
      //  User returned by pressing the back button (can have other causes too!)
      throw e;
    } on ArgumentError catch (e) {
      // Error while parsing qr code.
      // Show the error message to the user.
      _showMessage(
          "${e.message}\n Please inform the creator of this qr code about the problem.",
          Duration(seconds: 8));
      log(
        "Malformed QR code:",
        name: "main_screen.dart",
        error: e.stackTrace,
      );
    } catch (e) {
      //  Unknown error
      throw e;
    }
  }

  Future<Token> _buildTokenFromMap(Map<String, dynamic> uriMap, Uri uri) async {
    String uuid = Uuid().v4();
    String type = uriMap[URI_TYPE];

    // Push token do not need any of the other parameters.
    if (equalsIgnoreCase(type, enumAsString(TokenTypes.PIPUSH))) {
      return _buildPushToken(uriMap, uuid);
    }

    String label = uriMap[URI_LABEL];
    String algorithm = uriMap[URI_ALGORITHM];
    int digits = uriMap[URI_DIGITS];
    Uint8List secret = uriMap[URI_SECRET];
    int counter = uriMap[URI_COUNTER];
    int period = uriMap[URI_PERIOD];
    String issuer = uriMap[URI_ISSUER];

    if (is2StepURI(uri)) {
      // Calculate the whole secret.
      secret = await showDialog(
        context: context,
        barrierDismissible: false,
        builder: (BuildContext context) => TwoStepDialog(
          iterations: uriMap[URI_ITERATIONS],
          keyLength: uriMap[URI_OUTPUT_LENGTH_IN_BYTES],
          saltLength: uriMap[URI_SALT_LENGTH],
          password: secret,
        ),
      );
    }

    // uri.host -> totp or hotp
    if (type == "hotp") {
      return HOTPToken(
        label: label,
        issuer: issuer,
        id: uuid,
        algorithm: mapStringToAlgorithm(algorithm),
        digits: digits,
        secret: encodeSecretAs(secret, Encodings.base32),
        counter: counter,
      );
    } else if (type == "totp") {
      return TOTPToken(
        label: label,
        issuer: issuer,
        id: uuid,
        algorithm: mapStringToAlgorithm(algorithm),
        digits: digits,
        secret: encodeSecretAs(secret, Encodings.base32),
        period: period,
      );
    } else {
      throw ArgumentError.value(
          uri,
          "uri",
          "Building the token type "
              "[$type] is not a supported right now.");
    }
  }

  Future<PushToken> _buildPushToken(
      Map<String, dynamic> uriMap, String uuid) async {
    FirebaseConfig config = FirebaseConfig(
        projectID: uriMap[URI_PROJECT_ID],
        projectNumber: uriMap[URI_PROJECT_NUMBER],
        appID: Platform.isIOS ? uriMap[URI_APP_ID_IOS] : uriMap[URI_APP_ID],
        apiKey: Platform.isIOS ? uriMap[URI_API_KEY_IOS] : uriMap[URI_API_KEY]);

    PushToken token = PushToken(
      serial: uriMap[URI_SERIAL],
      label: uriMap[URI_LABEL],
      issuer: uriMap[URI_ISSUER],
      id: uuid,
      sslVerify: uriMap[URI_SSL_VERIFY],
      expirationDate: DateTime.now().add(Duration(minutes: uriMap[URI_TTL])),
      enrollmentCredentials: uriMap[URI_ENROLLMENT_CREDENTIAL],
      url: uriMap[URI_ROLLOUT_URL],
    );

    // Save the config for this token to use it when rolling out.
    await StorageUtil.saveOrReplaceFirebaseConfig(token, config);

    return token;
  }

  // TODO Call this when the context is available to show error msg.
  Future<String> _initFirebase(FirebaseConfig config) async {
    ArgumentError.checkNotNull(config, "config");

    log("Initializing firebase.", name: "main_screen.dart");

    // Used to identify a firebase app, this is nothing more than an id.
    final String name = "privacyidea_authenticator";

    if (!await StorageUtil.globalFirebaseConfigExists() ||
        await StorageUtil.loadGlobalFirebaseConfig() == config) {
      log("Creating firebaseApp from config.",
          name: "main_screen.dart", error: config);

      try {
        await FirebaseApp.configure(
          name: name,
          options: FirebaseOptions(
            googleAppID: config.appID,
            apiKey: config.apiKey,
            databaseURL: "https://" + config.projectID + ".firebaseio.com",
            storageBucket: config.projectID + ".appspot.com",
            projectID: config.projectID,
            gcmSenderID: config.projectNumber,
          ),
        );
      } on ArgumentError catch (e) {
        log(
          "Invalid firebase configuration provided.",
          name: "main_screen.dart",
          error: config,
        );

        // FIXME This does not work, error messages are only shown, when
        //  a token calls this, not on startup!
        //  What should be done in that case?
        // TODO Inform the user!
        throw SocketException("Notice me!");
      }

      // TODO Check if it is already initialized?
      var initializationSettingsAndroid =
          AndroidInitializationSettings('app_icon');
      var initializationSettingsIOS = IOSInitializationSettings();
      var initializationSettings = InitializationSettings(
          initializationSettingsAndroid, initializationSettingsIOS);
      await flutterLocalNotificationsPlugin.initialize(initializationSettings);
    } else if (await StorageUtil.loadGlobalFirebaseConfig() != config) {
      log("Given firebase config does not equal the existing config.",
          name: "main_screen.dart",
          error: "Existing: ${await StorageUtil.loadGlobalFirebaseConfig()}"
              "\n Given:    $config");

      return null;
    }

    FirebaseMessaging firebaseMessaging = FirebaseMessaging()
      ..setApplicationName(name);

    // Ask user to allow notifications, if declined no notifications are shown
    //  for incoming push requests.
    if (Platform.isIOS) {
      await firebaseMessaging.requestNotificationPermissions();
    }

    //  onResume and onLaunch is not configured see:
    //  https://pub.dev/packages/firebase_messaging#-readme-tab-
    //  but the solution there does not seem to work?
    //  These functions do not seem to serve a purpose, as the background
    //  message handling seems to do just that.
    firebaseMessaging.configure(
      onMessage: (Map<String, dynamic> message) async {
        // Used by Android and iOS
        log("onMessage: ");
        _handleIncomingAuthRequest(message);
      },
      onLaunch: (Map<String, dynamic> message) async {
        // Does not seem to be used by Android or iOS
        log("onLaunch: ");
        _handleIncomingAuthRequest(message);
      },
      onResume: (Map<String, dynamic> message) async {
        // Used by iOS only (?)
        log("onResume: ");
        _handleIncomingAuthRequest(message);
      },
      onBackgroundMessage: Platform.isIOS
          ? null
          : // iOS does not support this.
          myBackgroundMessageHandler,
    );

    String firebaseToken = await firebaseMessaging.getToken();

    log("Firebase initialized, token added",
        name: "main_screen.dart", error: firebaseToken);

    StorageUtil.saveOrReplaceGlobalFirebaseConfig(config);

    // The Firebase Plugin will throw a network exception, but that does not reach
    //  the flutter part of the app. That is why we need to throw our own socket-
    //  exception in this case.
    if (firebaseToken == null) {
      throw SocketException(
          "Firebase token could not be retrieved, the only know cause of this is"
          " that the firebase servers could not be reached.");
    }

    return firebaseToken;
  }

  static Future<dynamic> myBackgroundMessageHandler(
      Map<String, dynamic> message) async {
    log("Background message received.",
        name: "main_screen.dart", error: message);
    _handleIncomingRequest(message, await StorageUtil.loadAllTokens(), true);
  }

  void _handleIncomingAuthRequest(Map<String, dynamic> message) {
    log("Foreground message received.",
        name: "main_screen.dart", error: message);
    setState(() async {
      await _handleIncomingRequest(
          message, await StorageUtil.loadAllTokens(), false);
      _loadAllTokens();
    });
  }

  static Future<void> _handleIncomingRequest(Map<String, dynamic> message,
      List<Token> tokenList, bool inBackground) async {
    var data = Platform.isIOS ? message : message['data'];

    Uri requestUri = Uri.parse(data['url']);
    String requestedSerial = data['serial'];

    log('Incoming push auth request for token with serial.',
        name: 'main_screen.dart', error: requestedSerial);

    bool wasHandled = false;

    for (Token token in tokenList) {
      if (token is PushToken) {
        if (token.serial == requestedSerial && token.isRolledOut) {
          log('Token matched requested token',
              name: 'main_screen.dart', error: token);
          String signature = data['signature'];
          String signedData = '${data['nonce']}|'
              '${data['url']}|'
              '${data['serial']}|'
              '${data['question']}|'
              '${data['title']}|'
              '${data['sslverify']}';

<<<<<<< HEAD
          bool isVerified = token.publicTokenKey == null
              ? await Legacy.verify(token.serial, signedData, signature)
              : verifyRSASignature(token.getPublicServerKey(),
                  utf8.encode(signedData), base32.decode(signature));

          if (isVerified) {
=======
          // Re-add url to android legacy tokens:
          token.url ??= data['url'];

          if (verifyRSASignature(token.getPublicServerKey(),
              utf8.encode(signedData), base32.decode(signature))) {
>>>>>>> 3236ca46
            wasHandled = true;

            log('Validating incoming message was successful.',
                name: 'main_screen.dart');

            // TODO Add parameter names:
            PushRequest pushRequest = PushRequest(
                title: data['title'],
                question: data['question'],
                uri: requestUri,
                nonce: data['nonce'],
                sslVerify: data['sslverify'] == '1' ? true : false,
                id: data['nonce'].hashCode,
                expirationDate: DateTime.now().add(
                  Duration(minutes: 2),
                )); // Push requests expire after 2 minutes.

            if (!token.pushRequests.contains(pushRequest)) {
              token.pushRequests.add(pushRequest);

              // Save the pending request.
              StorageUtil.saveOrReplaceToken(token);

              if (inBackground) _showNotification(token, pushRequest, false);
            } else {
              log(
                  "The push request $pushRequest already exists "
                  "for the token $token",
                  name: "main_screen.dart");
            }
          } else {
            log('Validating incoming message failed.',
                name: 'main_screen.dart',
                error:
                    'Signature $signature does not match signed data: $signedData');
          }
        }
      }
    }

    if (!wasHandled) {
      log("The requested token does not exist or is not rolled out.",
          name: "main_screen.dart", error: requestedSerial);
    }
  }

  static void _showNotification(
      PushToken token, PushRequest pushRequest, bool silent) async {
    var iOSPlatformChannelSpecifics =
        IOSNotificationDetails(presentSound: !silent);

    // TODO configure - Do we need channel ids?
    var bigTextStyleInformation = BigTextStyleInformation(pushRequest.question,
        htmlFormatBigText: true,
        contentTitle: pushRequest.title,
        htmlFormatContentTitle: true,
        summaryText: 'Token <i>${token.label}</i>',
        htmlFormatSummaryText: true);
    var androidPlatformChannelSpecifics = AndroidNotificationDetails(
      'privacy_idea_authenticator_push',
      'Push challenges',
      'Push challenges are received over firebase, if the app is in background,'
          'a notification for each request is shown.',
      ticker: 'ticker',
      playSound: silent,
      styleInformation: bigTextStyleInformation, // To display token name.
    );

    await flutterLocalNotificationsPlugin.show(
      pushRequest.id.hashCode, // ID of the notification
      pushRequest.title,
      pushRequest.question,
      NotificationDetails(
          androidPlatformChannelSpecifics, iOSPlatformChannelSpecifics),
    );
  }

  ListView _buildTokenList() {
    return ListView.separated(
        itemBuilder: (context, index) {
          Token token = _tokenList[index];
          return TokenWidget(
            token,
            onDeleteClicked: () => _removeToken(token),
            getFirebaseToken: (config) => _initFirebase(config),
          );
        },
        separatorBuilder: (context, index) {
          return Divider();
        },
        itemCount: _tokenList.length);
  }

  void _removeToken(Token token) async {
    await StorageUtil.deleteToken(token);

    if (!(await StorageUtil.loadAllTokens())
        .any((element) => element is PushToken)) {
      StorageUtil.deleteGlobalFirebaseConfig();
    }

    setState(() {
      log("Remove: $token");
      _tokenList.remove(token);
    });
  }

  List<Widget> _buildActionMenu() {
    // TODO maybe a drawer / 'hamburger' menu would be nicer?
    return <Widget>[
      PopupMenuButton<String>(
        onSelected: (String value) async {
          if (value == "about") {
            PackageInfo info = await PackageInfo.fromPlatform();
//              clearLicenses(), // This is used for testing purposes only.
            addAllLicenses();
            Navigator.push(
                context,
                MaterialPageRoute(
                    builder: (context) => LicensePage(
                          applicationName: "privacyIDEA Authenticator",
                          applicationVersion: info.version,
                          applicationIcon: Padding(
                            padding: EdgeInsets.all(40.0),
                            child: Image.asset('res/logo/app_logo_light.png'),
                          ),
                          applicationLegalese: "Apache License 2.0",
                        )));
          } else if (value == "add_manually") {
            Navigator.push(
                context,
                MaterialPageRoute(
                  builder: (context) => AddTokenManuallyScreen(),
                )).then((newToken) => _addToken(newToken));
          } else if (value == "settings") {
            Navigator.push(
                context,
                MaterialPageRoute(
                  builder: (context) => SettingsScreen('Settings'),
                ));
          }
        },
        elevation: 5.0,
        itemBuilder: (BuildContext context) => <PopupMenuEntry<String>>[
          PopupMenuItem<String>(
            value: "about",
            child: Text(Localization.of(context).about),
          ),
          PopupMenuDivider(),
          PopupMenuItem<String>(
            value: "add_manually",
            child: Text(Localization.of(context).addManually),
          ),
          PopupMenuDivider(),
          PopupMenuItem<String>(
            value: "settings",
            child: Text(Localization.of(context).settings),
          ),
        ],
      ),
    ];
  }

  _addToken(Token newToken) {
    log("Adding new token:", name: "main_screen.dart", error: newToken);
    if (newToken != null) {
      setState(() {
        _tokenList.add(newToken);
      });
    }
  }

  _showMessage(String message, Duration duration) {
    _scaffoldKey.currentState.showSnackBar(SnackBar(
      content: Text(message),
      duration: duration,
    ));
  }
}<|MERGE_RESOLUTION|>--- conflicted
+++ resolved
@@ -96,7 +96,6 @@
   }
 
   _loadAllTokens() async {
-<<<<<<< HEAD
     // FIXME This must be done when the context is available. Maybe initState ?
     AppSettings settings = AppSettings.of(context);
 
@@ -106,10 +105,6 @@
     setState(() => this._tokenList = l1);
     // Because we only want to load legacy tokens once:
     settings.setLoadLegacy(false);
-=======
-    List<Token> list = await StorageUtil.loadAllTokens();
-    setState(() => this._tokenList = list);
->>>>>>> 3236ca46
   }
 
   @override
@@ -429,20 +424,15 @@
               '${data['title']}|'
               '${data['sslverify']}';
 
-<<<<<<< HEAD
+          // Re-add url to android legacy tokens:
+          token.url ??= Uri.parse(data['url']);
+
           bool isVerified = token.publicTokenKey == null
               ? await Legacy.verify(token.serial, signedData, signature)
               : verifyRSASignature(token.getPublicServerKey(),
                   utf8.encode(signedData), base32.decode(signature));
 
           if (isVerified) {
-=======
-          // Re-add url to android legacy tokens:
-          token.url ??= data['url'];
-
-          if (verifyRSASignature(token.getPublicServerKey(),
-              utf8.encode(signedData), base32.decode(signature))) {
->>>>>>> 3236ca46
             wasHandled = true;
 
             log('Validating incoming message was successful.',
