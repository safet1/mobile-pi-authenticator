/*
  privacyIDEA Authenticator

  Authors: Timo Sturm <timo.sturm@netknights.it>

  Copyright (c) 2017-2021 NetKnights GmbH

  Licensed under the Apache License, Version 2.0 (the "License");
  you may not use this file except in compliance with the License.
  You may obtain a copy of the License at

  http://www.apache.org/licenses/LICENSE-2.0

  Unless required by applicable law or agreed to in writing, software
  distributed under the License is distributed on an "AS IS" BASIS,
  WITHOUT WARRANTIES OR CONDITIONS OF ANY KIND, either express or implied.
  See the License for the specific language governing permissions and
  limitations under the License.
*/
import 'dart:async';
import 'dart:convert';
import 'dart:developer';
import 'dart:io';
import 'dart:typed_data';

import 'package:barcode_scan/barcode_scan.dart';
import 'package:base32/base32.dart';
import 'package:catcher/catcher.dart';
import 'package:firebase_core/firebase_core.dart';
import 'package:firebase_messaging/firebase_messaging.dart';
import 'package:flutter/foundation.dart';
import 'package:flutter/material.dart';
import 'package:flutter/services.dart';
import 'package:flutter_gen/gen_l10n/app_localizations.dart';
import 'package:flutter_local_notifications/flutter_local_notifications.dart';
import 'package:flutter_svg/flutter_svg.dart';
import 'package:flutterlifecyclehooks/flutterlifecyclehooks.dart';
import 'package:http/http.dart';
import 'package:package_info/package_info.dart';
import 'package:pi_authenticator_legacy/pi_authenticator_legacy.dart';
import 'package:privacyidea_authenticator/model/firebase_config.dart';
import 'package:privacyidea_authenticator/model/tokens.dart';
import 'package:privacyidea_authenticator/screens/add_manually_screen.dart';
import 'package:privacyidea_authenticator/screens/changelog_screen.dart';
import 'package:privacyidea_authenticator/screens/guide_screen.dart';
import 'package:privacyidea_authenticator/screens/settings_screen.dart';
import 'package:privacyidea_authenticator/utils/crypto_utils.dart';
import 'package:privacyidea_authenticator/utils/identifiers.dart';
import 'package:privacyidea_authenticator/utils/license_utils.dart';
import 'package:privacyidea_authenticator/utils/network_utils.dart';
import 'package:privacyidea_authenticator/utils/parsing_utils.dart';
import 'package:privacyidea_authenticator/utils/storage_utils.dart';
import 'package:privacyidea_authenticator/utils/utils.dart';
import 'package:privacyidea_authenticator/widgets/token_widgets.dart';
import 'package:privacyidea_authenticator/widgets/two_step_dialog.dart';
import 'package:uuid/uuid.dart';

import 'custom_about_screen.dart';

class MainScreen extends StatefulWidget {
  MainScreen({Key key, this.title}) : super(key: key);
  final String title;

  @override
  _MainScreenState createState() => _MainScreenState();
}

final FlutterLocalNotificationsPlugin flutterLocalNotificationsPlugin =
    FlutterLocalNotificationsPlugin();

class _MainScreenState extends State<MainScreen> with LifecycleMixin {
  List<Token> _tokenList = List<Token>();
  final GlobalKey<ScaffoldState> _scaffoldKey = GlobalKey<ScaffoldState>();

  Timer _pollTimer;

  void _showChangelogAndGuide() async {
    // Do not show these info when running driver tests
    if (!AppSettings.of(context).isTestMode) {
      PackageInfo info = await PackageInfo.fromPlatform();

      // Check if the app was updated
      if (info.version != await StorageUtil.getCurrentVersion()) {
        Navigator.push(
          context,
          MaterialPageRoute(builder: (context) => ChangelogScreen()),
        );
        StorageUtil.setCurrentVersion(info.version);
      }

      // Show the guide screen in front of the changelog -> load it last
      if (AppSettings.of(context).showGuideOnStart) {
        Navigator.push(
          context,
          MaterialPageRoute(builder: (context) => GuideScreen()),
        );
      }
    }
  }

  void _updateFbTokenOnChange() async {
    String newToken = await StorageUtil.getNewFirebaseToken();

    if ((await StorageUtil.getCurrentFirebaseToken()) != newToken &&
        newToken != null) {
      _updateFirebaseToken();
    }
  }

  void _startPollingIfEnabled() {
    AppSettings.of(context).streamEnablePolling().listen(
      (bool event) {
        if (event) {
          log('Polling is enabled.', name: 'main_screen.dart');
          _pollTimer =
              Timer.periodic(Duration(seconds: 10), (_) => _pollForRequests());
          _pollForRequests();
        } else {
          log('Polling is disabled.', name: 'main_screen.dart');
          _pollTimer?.cancel();
          _pollTimer = null;
        }
      },
      cancelOnError: false,
      onError: (error) => log('$error', name: 'polling timer'),
    );
  }

  @override
  void afterFirstRender() {
    _showChangelogAndGuide();
    _updateFbTokenOnChange();
    _startPollingIfEnabled();
    _loadEverything();
  }

<<<<<<< HEAD
  @override
  void onPause() {}

  @override
  void onResume() {}

  _pollForRequests() async {
=======
  Future<bool> _pollForRequests() async {
>>>>>>> 678f6382
    // Get all push tokens
    List<PushToken> pushTokens = (await StorageUtil.loadAllTokens())
        .whereType<PushToken>()
        .where((t) =>
            t.isRolledOut &&
            t.url !=
                null) // Legacy tokens can not poll, because the url is missing!
        .toList();

    // Disable polling if no push tokens exist
    if (pushTokens.isEmpty) {
      log('No push token is available for polling, polling is disabled.',
          name: 'main_screen.dart');
      AppSettings.of(context).setEnablePolling(false);
      return false;
    }

    // Start request for each token
    for (PushToken p in pushTokens) {
      String timestamp = DateTime.now().toUtc().toIso8601String();

      // Legacy android tokens are signed differently
      String message = '${p.serial}|$timestamp';
      String signature = p.privateTokenKey == null
          ? await Legacy.sign(p.serial, message)
          : createBase32Signature(p.getPrivateTokenKey(), utf8.encode(message));

      Map<String, String> parameters = {
        'serial': p.serial,
        'timestamp': timestamp,
        'signature': signature,
      };

      try {
        Response response = await doGet(
            url: p.url, parameters: parameters, sslVerify: p.sslVerify);

        if (response.statusCode == 200) {
          // The signature of this message must not be verified as each push
          // request gets verified independently.
          Map<String, dynamic> result = jsonDecode(response.body)['result'];
          List values = result['value'];

          for (Map<String, dynamic> value in values) {
            _handleIncomingAuthRequest({'data': value});
          }
        } else {
          // Error messages can only be distinguished by their text content,
          // not by their error code. This would make error handling complex.
        }
      } on SocketException {
        log(
          'Polling push tokens not working, server can not be reached.',
          name: 'main_screen.dart',
        );
        return false;
      }
    }

    return true;
  }

  @override
  void dispose() {
    _pollTimer?.cancel();
    super.dispose();
  }

  _loadEverything() async {
    await _loadTokenList();
    await _loadFirebase();
  }

  _loadFirebase() async {
    // If no push tokens exist, the firebase config is deleted here.
    if (!(await StorageUtil.loadAllTokens())
        .any((element) => element is PushToken)) {
      StorageUtil.deleteGlobalFirebaseConfig();
      return;
    }

    if (await StorageUtil.globalFirebaseConfigExists()) {
      _initFirebase(await StorageUtil.loadGlobalFirebaseConfig());
    }
  }

  _loadTokenList() async {
    List<Token> l1 = await StorageUtil.loadAllTokens();
    // Prevent the list items from skipping around on ui updates
    l1.sort((a, b) => a.id.hashCode.compareTo(b.id.hashCode));
    this._tokenList = l1;

    if (mounted) {
      setState(() {});
    }
  }

  @override
  Widget build(BuildContext context) {
    return Scaffold(
      key: _scaffoldKey,
      appBar: AppBar(
        title: Text(
          widget.title,
          overflow: TextOverflow.ellipsis, // maxLines: 2 only works like this.
          maxLines: 2, // Title can be shown on small screens too.
        ),
        actions: _buildActionMenu(),
        leading: SvgPicture.asset('res/logo/app_logo_light.svg'),
      ),
      body: _buildBody(),
      floatingActionButton: FloatingActionButton(
        onPressed: () => _scanQRCode(),
        tooltip: AppLocalizations.of(context).scanQrCode,
        child: Icon(Icons.add),
      ),
    );
  }

  _scanQRCode() async {
    try {
      String barcode = await BarcodeScanner.scan();
      log(
        "Barcode scanned:",
        name: "main_screen.dart",
        error: barcode,
      );

      // TODO get crash report recipients from map and set in settings
      //  and for Catcher.
      Map<String, dynamic> barcodeMap = parseQRCodeToMap(barcode);
      // AppSetting.of(context).add...
//      Catcher.instance.updateConfig();

      Token newToken = await _buildTokenFromMap(barcodeMap, Uri.parse(barcode));

      log(
        "Adding new token from qr-code:",
        name: "main_screen.dart",
        error: newToken,
      );

      if (newToken is PushToken && _tokenList.contains(newToken)) {
        _showMessage(
            "A token with the serial ${newToken.serial} already exists!",
            Duration(seconds: 2));
        return;
      }

      _tokenList.add(newToken);

      if (mounted) {
        setState(() {});
      }
    } on PlatformException catch (e, stack) {
      if (e.code == BarcodeScanner.CameraAccessDenied) {
        //  Camera access was denied
      } else {
        //  Unknown error
//        throw e;
        Catcher.reportCheckedError(e, stack);
      }
    } on FormatException catch (e) {
      //  User returned by pressing the back button (can have other causes too!)
//      throw e;
    } on ArgumentError catch (e) {
      // Error while parsing qr code.
      // Show the error message to the user.
      _showMessage(
          "${e.message}\n Please inform the creator of this qr code about the problem.",
          Duration(seconds: 8));
      log(
        "Malformed QR code:",
        name: "main_screen.dart",
        error: e.stackTrace,
      );
    } catch (e, stack) {
      //  Unknown error
//      throw e;
      Catcher.reportCheckedError(e, stack);
    }
  }

  Future<Token> _buildTokenFromMap(Map<String, dynamic> uriMap, Uri uri) async {
    String uuid = Uuid().v4();
    String type = uriMap[URI_TYPE];

    // Push token do not need any of the other parameters.
    if (equalsIgnoreCase(type, enumAsString(TokenTypes.PIPUSH))) {
      return _buildPushToken(uriMap, uuid);
    }

    String label = uriMap[URI_LABEL];
    String algorithm = uriMap[URI_ALGORITHM];
    int digits = uriMap[URI_DIGITS];
    Uint8List secret = uriMap[URI_SECRET];
    int counter = uriMap[URI_COUNTER];
    int period = uriMap[URI_PERIOD];
    String issuer = uriMap[URI_ISSUER];

    if (is2StepURI(uri)) {
      // Calculate the whole secret.
      secret = await showDialog(
        context: context,
        barrierDismissible: false,
        builder: (BuildContext context) => TwoStepDialog(
          iterations: uriMap[URI_ITERATIONS],
          keyLength: uriMap[URI_OUTPUT_LENGTH_IN_BYTES],
          saltLength: uriMap[URI_SALT_LENGTH],
          password: secret,
        ),
      );
    }

    // uri.host -> totp or hotp
    if (type == "hotp") {
      return HOTPToken(
        label: label,
        issuer: issuer,
        id: uuid,
        algorithm: mapStringToAlgorithm(algorithm),
        digits: digits,
        secret: encodeSecretAs(secret, Encodings.base32),
        counter: counter,
      );
    } else if (type == "totp") {
      return TOTPToken(
        label: label,
        issuer: issuer,
        id: uuid,
        algorithm: mapStringToAlgorithm(algorithm),
        digits: digits,
        secret: encodeSecretAs(secret, Encodings.base32),
        period: period,
      );
    } else {
      throw ArgumentError.value(
          uri,
          "uri",
          "Building the token type "
              "[$type] is not a supported right now.");
    }
  }

  Future<PushToken> _buildPushToken(
      Map<String, dynamic> uriMap, String uuid) async {
    FirebaseConfig config = FirebaseConfig(
        projectID: uriMap[URI_PROJECT_ID],
        projectNumber: uriMap[URI_PROJECT_NUMBER],
        appID: Platform.isIOS ? uriMap[URI_APP_ID_IOS] : uriMap[URI_APP_ID],
        apiKey: Platform.isIOS ? uriMap[URI_API_KEY_IOS] : uriMap[URI_API_KEY]);

    PushToken token = PushToken(
      serial: uriMap[URI_SERIAL],
      label: uriMap[URI_LABEL],
      issuer: uriMap[URI_ISSUER],
      id: uuid,
      sslVerify: uriMap[URI_SSL_VERIFY],
      expirationDate: DateTime.now().add(Duration(minutes: uriMap[URI_TTL])),
      enrollmentCredentials: uriMap[URI_ENROLLMENT_CREDENTIAL],
      url: uriMap[URI_ROLLOUT_URL],
    );

    // Save the config for this token to use it when rolling out.
    await StorageUtil.saveOrReplaceFirebaseConfig(token, config);

    return token;
  }

  Future<String> _initFirebase(FirebaseConfig config) async {
    ArgumentError.checkNotNull(config, "config");

    log("Initializing firebase.", name: "main_screen.dart");

    // Used to identify a firebase app, this is nothing more than an id.
    final String name = "privacyidea_authenticator";

    if (!await StorageUtil.globalFirebaseConfigExists() ||
        await StorageUtil.loadGlobalFirebaseConfig() == config) {
      log("Creating firebaseApp from config.",
          name: "main_screen.dart", error: config);

      try {
        await FirebaseApp.configure(
          name: name,
          options: FirebaseOptions(
            googleAppID: config.appID,
            apiKey: config.apiKey,
            databaseURL: "https://" + config.projectID + ".firebaseio.com",
            storageBucket: config.projectID + ".appspot.com",
            projectID: config.projectID,
            gcmSenderID: config.projectNumber,
          ),
        );
      } on ArgumentError {
        log(
          "Invalid firebase configuration provided.",
          name: "main_screen.dart",
          error: config,
        );

        _showMessage(AppLocalizations.of(context).firebaseConfigCorrupted,
            Duration(seconds: 15));
        return null;
      }

      var initializationSettingsAndroid =
          AndroidInitializationSettings('app_icon');
      var initializationSettingsIOS = IOSInitializationSettings();
      var initializationSettings = InitializationSettings(
          initializationSettingsAndroid, initializationSettingsIOS);
      await flutterLocalNotificationsPlugin.initialize(initializationSettings);
    } else if (await StorageUtil.loadGlobalFirebaseConfig() != config) {
      log("Given firebase config does not equal the existing config.",
          name: "main_screen.dart",
          error: "Existing: ${await StorageUtil.loadGlobalFirebaseConfig()}"
              "\n Given:    $config");

      return null;
    }

    FirebaseMessaging firebaseMessaging = FirebaseMessaging()
      ..setApplicationName(name);

    // Ask user to allow notifications, if declined no notifications are shown
    //  for incoming push requests.
    if (Platform.isIOS) {
      await firebaseMessaging.requestNotificationPermissions();
    }

    // onResume and onLaunch is not configured see:
    //  https://pub.dev/packages/firebase_messaging#-readme-tab-
    //  but the solution there does not seem to work?
    //  These functions do not seem to serve a purpose, as the background
    //  message handling seems to do just that.
    firebaseMessaging.configure(
      onMessage: (Map<String, dynamic> message) async {
        // Used by Android and iOS
        log("onMessage: ");
        _handleIncomingAuthRequest(message);
      },
      onLaunch: (Map<String, dynamic> message) async {
        // Does not seem to be used by Android or iOS
        log("onLaunch: ");
        _handleIncomingAuthRequest(message);
      },
      onResume: (Map<String, dynamic> message) async {
        // Used by iOS only (?)
        log("onResume: ");
        _handleIncomingAuthRequest(message);
      },
      onBackgroundMessage: Platform.isIOS
          ? null
          : // iOS does not support this.
          myBackgroundMessageHandler,
    );

    String firebaseToken = await firebaseMessaging.getToken();

    log("Firebase initialized, token added",
        name: "main_screen.dart", error: firebaseToken);

    StorageUtil.saveOrReplaceGlobalFirebaseConfig(config);

    // The Firebase Plugin will throw a network exception, but that does not reach
    //  the flutter part of the app. That is why we need to throw our own socket-
    //  exception in this case.
    if (firebaseToken == null) {
      throw SocketException(
          "Firebase token could not be retrieved, the only know cause of this is"
          " that the firebase servers could not be reached.");
    }

    if (await StorageUtil.getCurrentFirebaseToken() == null) {
      // This is the initial setup
      await StorageUtil.setCurrentFirebaseToken(firebaseToken);
    }

    firebaseMessaging.onTokenRefresh.listen((newToken) async {
      if ((await StorageUtil.getCurrentFirebaseToken()) != newToken) {
        log("New firebase token generated: $newToken",
            name: 'main_screen.dart');
        await StorageUtil.setNewFirebaseToken(newToken);
        _updateFirebaseToken();
      }
    });

    return firebaseToken;
  }

  /// This method attempts to update the fbToken for all PushTokens that can be
  /// updated. I.e. all tokens that know the url of their respective privacyIDEA
  /// server. If the update fails for one or all tokens, this method does *not*
  /// give any feedback!.
  ///
  /// This should only be used to attempt to update the fbToken automatically,
  /// as this can not be guaranteed to work, there is a manual option available
  /// through the settings also.
  void _updateFirebaseToken() async {
    String newToken = await StorageUtil.getNewFirebaseToken();

    if (newToken == null) {
      // Nothing to update here!
      return;
    }

    List<PushToken> tokenList = (await StorageUtil.loadAllTokens())
        .whereType<PushToken>()
        .where((t) => t.url != null)
        .toList();

    bool allUpdated = true;

    for (PushToken p in tokenList) {
      // POST /ttype/push HTTP/1.1
      //Host: example.com
      //
      //new_fb_token=<new firebase token>
      //serial=<tokenserial>element
      //timestamp=<timestamp>
      //signature=SIGNATURE(<new firebase token>|<tokenserial>|<timestamp>)

      String timestamp = DateTime.now().toUtc().toIso8601String();

      String message = '$newToken|${p.serial}|$timestamp';

      String signature = p.privateTokenKey == null
          ? await Legacy.sign(p.serial, message)
          : createBase32Signature(p.getPrivateTokenKey(), utf8.encode(message));

      Response response =
          await doPost(sslVerify: p.sslVerify, url: p.url, body: {
        'new_fb_token': newToken,
        'serial': p.serial,
        'timestamp': timestamp,
        'signature': signature
      });

      if (response.statusCode == 200) {
        log('Updating firebase token for push token: ${p.serial} succeeded!',
            name: 'main_screen.dart');
      } else {
        log('Updating firebase token for push token: ${p.serial} failed!',
            name: 'main_screen.dart');
        allUpdated = false;
      }
    }

    if (allUpdated) {
      StorageUtil.setCurrentFirebaseToken(newToken);
    }
  }

  static Future<dynamic> myBackgroundMessageHandler(
      Map<String, dynamic> message) async {
    log("Background message received.",
        name: "main_screen.dart", error: message);
    await StorageUtil.protect(() async => _handleIncomingRequest(
        message, await StorageUtil.loadAllTokens(), true));
  }

  void _handleIncomingAuthRequest(Map<String, dynamic> message) async {
    log("Foreground message received.",
        name: "main_screen.dart", error: message);

    await StorageUtil.protect(() async => _handleIncomingRequest(
        message, await StorageUtil.loadAllTokens(), false));
    _loadTokenList(); // Update UI
  }

  /// Handles incoming push requests by verifying the challenge and adding it
  /// to the token. This should be guarded by a lock.
  static Future<void> _handleIncomingRequest(Map<String, dynamic> message,
      List<Token> tokenList, bool inBackground) async {
    // This allows for handling push on ios, android and polling.
    var data = message['data'] == null ? message : message['data'];

    Uri requestUri = Uri.parse(data['url']);
    String requestedSerial = data['serial'];

    log('Incoming push auth request for token with serial.',
        name: 'main_screen.dart', error: requestedSerial);

    PushToken token = tokenList
        .whereType<PushToken>()
        .firstWhere((t) => t.serial == requestedSerial && t.isRolledOut);

    if (token == null) {
      log("The requested token does not exist or is not rolled out.",
          name: "main_screen.dart", error: requestedSerial);
    } else {
      log('Token matched requested token',
          name: 'main_screen.dart', error: token);
      String signature = data['signature'];
      String signedData = '${data['nonce']}|'
          '${data['url']}|'
          '${data['serial']}|'
          '${data['question']}|'
          '${data['title']}|'
          '${data['sslverify']}';

      bool sslVerify = int.parse(data['sslverify'], onError: (parse) => 1) == 0
          ? false
          : true;

      // Re-add url and sslverify to android legacy tokens:
      token.url ??= Uri.parse(data['url']);
      token.sslVerify ??= sslVerify;

      bool isVerified = token.privateTokenKey == null
          ? await Legacy.verify(token.serial, signedData, signature)
          : verifyRSASignature(token.getPublicServerKey(),
              utf8.encode(signedData), base32.decode(signature));

      if (isVerified) {
        log('Validating incoming message was successful.',
            name: 'main_screen.dart');

        PushRequest pushRequest = PushRequest(
            title: data['title'],
            question: data['question'],
            uri: requestUri,
            nonce: data['nonce'],
            sslVerify: sslVerify,
            id: data['nonce'].hashCode,
            // FIXME This is not guaranteed to not lead to collisions, but they might be unlikely in this case.
            expirationDate: DateTime.now().add(
              Duration(minutes: 2),
            )); // Push requests expire after 2 minutes.

        if (!token.knowsRequestWithId(pushRequest.id)) {
          token.pushRequests.add(pushRequest);
          token.knownPushRequests.put(pushRequest.id);

          StorageUtil.saveOrReplaceToken(token); // Save the pending request.
          _showNotification(token, pushRequest, false);
        } else {
          log(
              "The push request $pushRequest already exists "
              "for the token with serial ${token.serial}",
              name: "main_screen.dart");
        }
      } else {
        log('Validating incoming message failed.',
            name: 'main_screen.dart',
            error:
                'Signature $signature does not match signed data: $signedData');
      }
    }
  }

  static void _showNotification(
      PushToken token, PushRequest pushRequest, bool silent) async {
    var iOSPlatformChannelSpecifics =
        IOSNotificationDetails(presentSound: !silent);

    var bigTextStyleInformation = BigTextStyleInformation(pushRequest.question,
        htmlFormatBigText: true,
        contentTitle: pushRequest.title,
        htmlFormatContentTitle: true,
        summaryText: 'Token <i>${token.label}</i>',
        htmlFormatSummaryText: true);
    var androidPlatformChannelSpecifics = AndroidNotificationDetails(
      'privacy_idea_authenticator_push',
      'Push challenges',
      'Push challenges are received over firebase, if the app is in background,'
          'a notification for each request is shown.',
      ticker: 'ticker',
      playSound: silent,
      styleInformation: bigTextStyleInformation, // To display token name.
    );

    await flutterLocalNotificationsPlugin.show(
      pushRequest.id.hashCode, // ID of the notification
      pushRequest.title,
      pushRequest.question,
      NotificationDetails(
          androidPlatformChannelSpecifics, iOSPlatformChannelSpecifics),
    );
  }

  /// Builds the body of the screen. If any tokens supports polling,
  /// returns a list wrapped in a RefreshIndicator to manually poll.
  /// If not returns the list only.
  Widget _buildBody() {
    ListView list = ListView.separated(
        itemBuilder: (context, index) {
          Token token = _tokenList[index];
          return TokenWidget(
            token,
            onDeleteClicked: () => _removeToken(token),
            getFirebaseToken: (config) => _initFirebase(config),
          );
        },
        separatorBuilder: (context, index) {
          return Divider();
        },
        itemCount: _tokenList.length);

    bool allowManualRefresh =
        _tokenList.any((t) => t is PushToken && t.url != null);

    return allowManualRefresh
        ? RefreshIndicator(
            child: list,
            onRefresh: () async {
              _showMessage(AppLocalizations.of(context).pollingChallenges,
                  Duration(seconds: 1));
              bool success = await _pollForRequests();
              if (!success) {

                _showMessage(
                  AppLocalizations.of(context).pollingfFailNoNetworkConnection,
                  Duration(seconds: 3),
                );
              }
            },
          )
        : list;
  }

  void _removeToken(Token token) async {
    log("Remove: $token");
    await StorageUtil.deleteToken(token);

    if (!(await StorageUtil.loadAllTokens())
        .any((element) => element is PushToken)) {
      StorageUtil.deleteGlobalFirebaseConfig();
    }

    await _loadTokenList();
  }

  List<Widget> _buildActionMenu() {
    return <Widget>[
      PopupMenuButton<String>(
        onSelected: (String value) async {
          if (value == "about") {
//              clearLicenses(), // This is used for testing purposes only.
            addAllLicenses();
            Navigator.push(
              context,
              MaterialPageRoute(
                builder: (context) => CustomLicenseScreen(),
              ),
            );
          } else if (value == "add_manually") {
            Navigator.push(
                context,
                MaterialPageRoute(
                  builder: (context) => AddTokenManuallyScreen(),
                )).then((newToken) => _addToken(newToken));
          } else if (value == "settings") {
            Navigator.push(
                context,
                MaterialPageRoute(
                  builder: (context) => SettingsScreen(),
                )).then((value) => _loadTokenList());
          } else if (value == 'guide') {
            Navigator.push(
              context,
              MaterialPageRoute(
                builder: (context) => GuideScreen(),
              ),
            );
          }
        },
        elevation: 5.0,
        itemBuilder: (BuildContext context) => <PopupMenuEntry<String>>[
          PopupMenuItem<String>(
            value: "add_manually",
            child: Text(AppLocalizations.of(context).addToken),
          ),
          PopupMenuDivider(),
          PopupMenuItem<String>(
            value: "settings",
            child: Text(AppLocalizations.of(context).settings),
          ),
          PopupMenuDivider(),
          PopupMenuItem<String>(
            value: "about",
            child: Text(AppLocalizations.of(context).about),
          ),
          PopupMenuDivider(),
          PopupMenuItem<String>(
            value: "guide",
            child: Text(AppLocalizations.of(context).guide),
          ),
        ],
      ),
    ];
  }

  _addToken(Token newToken) {
    log("Adding new token:", name: "main_screen.dart", error: newToken);
    if (newToken != null) {
      _tokenList.add(newToken);

      if (mounted) {
        setState(() {});
      }
    }
  }

  _showMessage(String message, Duration duration) {
    _scaffoldKey.currentState.showSnackBar(SnackBar(
      content: Text(message),
      duration: duration,
    ));
  }
}<|MERGE_RESOLUTION|>--- conflicted
+++ resolved
@@ -134,17 +134,14 @@
     _loadEverything();
   }
 
-<<<<<<< HEAD
   @override
   void onPause() {}
 
   @override
   void onResume() {}
 
-  _pollForRequests() async {
-=======
   Future<bool> _pollForRequests() async {
->>>>>>> 678f6382
+
     // Get all push tokens
     List<PushToken> pushTokens = (await StorageUtil.loadAllTokens())
         .whereType<PushToken>()
