/*
  privacyIDEA Authenticator

  Authors: Timo Sturm <timo.sturm@netknights.it>

  Copyright (c) 2017-2019 NetKnights GmbH

  Licensed under the Apache License, Version 2.0 (the "License");
  you may not use this file except in compliance with the License.
  You may obtain a copy of the License at

  http://www.apache.org/licenses/LICENSE-2.0

  Unless required by applicable law or agreed to in writing, software
  distributed under the License is distributed on an "AS IS" BASIS,
  WITHOUT WARRANTIES OR CONDITIONS OF ANY KIND, either express or implied.
  See the License for the specific language governing permissions and
  limitations under the License.
*/

import 'dart:convert';
import 'dart:developer';
import 'dart:io';
import 'dart:typed_data';
import 'dart:ui';

import 'package:barcode_scan/barcode_scan.dart';
import 'package:base32/base32.dart';
import 'package:firebase_core/firebase_core.dart';
import 'package:firebase_messaging/firebase_messaging.dart';
import 'package:flutter/foundation.dart';
import 'package:flutter/material.dart';
import 'package:flutter/services.dart';
import 'package:flutter_local_notifications/flutter_local_notifications.dart';
import 'package:package_info/package_info.dart';
import 'package:privacyidea_authenticator/model/firebase_config.dart';
import 'package:privacyidea_authenticator/model/tokens.dart';
import 'package:privacyidea_authenticator/screens/add_manually_screen.dart';
import 'package:privacyidea_authenticator/screens/settings_screen.dart';
import 'package:privacyidea_authenticator/utils/application_theme_utils.dart';
import 'package:privacyidea_authenticator/utils/crypto_utils.dart';
import 'package:privacyidea_authenticator/utils/identifiers.dart';
import 'package:privacyidea_authenticator/utils/license_utils.dart';
import 'package:privacyidea_authenticator/utils/localization_utils.dart';
import 'package:privacyidea_authenticator/utils/storage_utils.dart';
import 'package:privacyidea_authenticator/utils/utils.dart';
import 'package:privacyidea_authenticator/widgets/token_widgets.dart';
import 'package:privacyidea_authenticator/widgets/two_step_dialog.dart';
import 'package:uuid/uuid.dart';

class MainScreen extends StatefulWidget {
  MainScreen({Key key, this.title}) : super(key: key);
  final String title;

  @override
  _MainScreenState createState() => _MainScreenState();
}

final FlutterLocalNotificationsPlugin flutterLocalNotificationsPlugin =
    FlutterLocalNotificationsPlugin();

class _MainScreenState extends State<MainScreen> {
  List<Token> _tokenList = List<Token>();
  final GlobalKey<ScaffoldState> _scaffoldKey = GlobalKey<ScaffoldState>();

  _MainScreenState() {
    _loadAllTokens();
    _loadFirebase();
  }

  _loadFirebase() async {
    // If no push tokens exist, the firebase config should be deleted here.
    if (!(await StorageUtil.loadAllTokens())
        .any((element) => element is PushToken)) {
      StorageUtil.deleteGlobalFirebaseConfig();
      return;
    }

    if (await StorageUtil.globalFirebaseConfigExists()) {
      _initFirebase(await StorageUtil.loadGlobalFirebaseConfig());
    }
  }

  _loadAllTokens() async {
    List<Token> list = await StorageUtil.loadAllTokens();
    setState(() {
      this._tokenList = list;
    });
  }

  @override
  Widget build(BuildContext context) {
    return Scaffold(
      key: _scaffoldKey,
      appBar: AppBar(
        title: Text(
          widget.title,
          textScaleFactor: screenTitleScaleFactor,
        ),
        actions: _buildActionMenu(),
        leading: Padding(
          padding: EdgeInsets.all(4.0),
          child: Image.asset('res/logo/app_logo_light.png'),
        ),
      ),
      body: _buildTokenList(),
      floatingActionButton: FloatingActionButton(
        onPressed: () => _scanQRCode(),
        tooltip: Localization.of(context).scanQRTooltip,
        child: Icon(Icons.add),
      ),
    );
  }

  _scanQRCode() async {
    try {
      String barcode = await BarcodeScanner.scan();
      log(
        "Barcode scanned:",
        name: "main_screen.dart",
        error: barcode,
      );

      Token newToken = await _buildTokenFromMap(
          parseQRCodeToMap(barcode), Uri.parse(barcode));
      setState(() {
        log(
          "Adding new token from qr-code:",
          name: "main_screen.dart",
          error: newToken,
        );

        if (newToken is PushToken && _tokenList.contains(newToken)) {
          _showMessage(
              "A token with the serial ${newToken.serial} already exists!",
              Duration(seconds: 2));
          return;
        }

        _tokenList.add(newToken);
      });
    } on PlatformException catch (e) {
      if (e.code == BarcodeScanner.CameraAccessDenied) {
        //  Camera access was denied
      } else {
        //  Unknown error
        throw e;
      }
    } on FormatException {
      //  User returned by pressing the back button
    } on ArgumentError catch (e) {
      // Error while parsing qr code.
      // Show the error message to the user.
      _showMessage(
          "${e.message}\n Please inform the creator of this qr code about the problem.",
          Duration(seconds: 8));
      log(
        "Malformed QR code:",
        name: "main_screen.dart",
        error: e.toString(),
      );
    } catch (e) {
      //  Unknown error
      throw e;
    }
  }

  Future<Token> _buildTokenFromMap(Map<String, dynamic> uriMap, Uri uri) async {
    String uuid = Uuid().v4();
    String type = uriMap[URI_TYPE];

    // Push token do not need any of the other parameters.
    if (equalsIgnoreCase(type, enumAsString(TokenTypes.PIPUSH))) {
      return _buildPushToken(uriMap, uuid);
    }

    String label = uriMap[URI_LABEL];
    String algorithm = uriMap[URI_ALGORITHM];
    int digits = uriMap[URI_DIGITS];
    Uint8List secret = uriMap[URI_SECRET];
    int counter = uriMap[URI_COUNTER];
    int period = uriMap[URI_PERIOD];
    String issuer = uriMap[URI_ISSUER];

    if (is2StepURI(uri)) {
      // Calculate the whole secret.
      secret = await showDialog(
        context: context,
        barrierDismissible: false,
        builder: (BuildContext context) => TwoStepDialog(
          iterations: uriMap[URI_ITERATIONS],
          keyLength: uriMap[URI_OUTPUT_LENGTH_IN_BYTES],
          saltLength: uriMap[URI_SALT_LENGTH],
          password: secret,
        ),
      );
    }

    // uri.host -> totp or hotp
    if (type == "hotp") {
      return HOTPToken(
        label: label,
        issuer: issuer,
        id: uuid,
        algorithm: mapStringToAlgorithm(algorithm),
        digits: digits,
        secret: secret,
        counter: counter,
      );
    } else if (type == "totp") {
      return TOTPToken(
        label: label,
        issuer: issuer,
        id: uuid,
        algorithm: mapStringToAlgorithm(algorithm),
        digits: digits,
        secret: secret,
        period: period,
      );
    } else {
      throw ArgumentError.value(
          uri,
          "uri",
          "Building the token type "
              "[$type] is not a supported right now.");
    }
  }

  Future<PushToken> _buildPushToken(
      Map<String, dynamic> uriMap, String uuid) async {
    FirebaseConfig config = FirebaseConfig(
        projectID: uriMap[URI_PROJECT_ID],
        projectNumber: uriMap[URI_PROJECT_NUMBER],
        appID: Platform.isIOS ? uriMap[URI_APP_ID_IOS] : uriMap[URI_APP_ID],
        apiKey: Platform.isIOS ? uriMap[URI_API_KEY_IOS] : uriMap[URI_API_KEY]);

    PushToken token = PushToken(
      serial: uriMap[URI_SERIAL],
      label: uriMap[URI_LABEL],
      issuer: uriMap[URI_ISSUER],
      id: uuid,
      sslVerify: uriMap[URI_SSL_VERIFY],
      expirationDate: DateTime.now().add(Duration(minutes: uriMap[URI_TTL])),
      enrollmentCredentials: uriMap[URI_ENROLLMENT_CREDENTIAL],
      url: uriMap[URI_ROLLOUT_URL],
    );

    // Save the config for this token to use it when rolling out.
    await StorageUtil.saveOrReplaceFirebaseConfig(token, config);

    print('Config for token: ${await StorageUtil.loadFirebaseConfig(token)}');

    return token;
  }

  Future<String> _initFirebase(FirebaseConfig config) async {
    ArgumentError.checkNotNull(config, "config");

    log("Initializing firebase.", name: "main_screen.dart");

    // Used to identify a firebase app, this is nothing more than an id.
    final String name = "privacyidea_authenticator";

    if (!await StorageUtil.globalFirebaseConfigExists() ||
        await StorageUtil.loadGlobalFirebaseConfig() == config) {
      log("Creating firebaseApp from config.",
          name: "main_screen.dart", error: config);

      await FirebaseApp.configure(
        name: name,
        options: FirebaseOptions(
          googleAppID: config.appID,
          apiKey: config.apiKey,
          databaseURL: "https://" + config.projectID + ".firebaseio.com",
          storageBucket: config.projectID + ".appspot.com",
          projectID: config.projectID,
          gcmSenderID: config.projectNumber,
        ),
      );

      // TODO Check if it is already initialized?
      var initializationSettingsAndroid =
          AndroidInitializationSettings('app_icon');
      var initializationSettingsIOS = IOSInitializationSettings();
      var initializationSettings = InitializationSettings(
          initializationSettingsAndroid, initializationSettingsIOS);
      await flutterLocalNotificationsPlugin.initialize(initializationSettings);
    } else if (await StorageUtil.loadGlobalFirebaseConfig() != config) {
      log("Given firebase config does not equal the existing config.",
          name: "main_screen.dart",
          error: "Existing: ${await StorageUtil.loadGlobalFirebaseConfig()}"
              "\n Given:    $config");

      return null;
    }

    FirebaseMessaging firebaseMessaging = FirebaseMessaging()
      ..setApplicationName(name);

    // Ask user to allow notifications, if declined no notifications are shown
    //  for incomming push requests.
    if (Platform.isIOS) {
      await firebaseMessaging.requestNotificationPermissions();
    }

    // FIXME: onResume and onLaunch is not configured see:
    //  https://pub.dev/packages/firebase_messaging#-readme-tab-
    //  but the solution there does not seem to work?
    //  These functions do not seem to serve a purpose, as the background
    //  message handling seems to do just that.
    firebaseMessaging.configure(
      onMessage: (Map<String, dynamic> message) async {
        // Used by Android and iOS
        print("onMessage: ");
        _handleIncomingAuthRequest(message);
      },
      onLaunch: (Map<String, dynamic> message) async {
        // Does not seem to be used by Android or iOS
        print("onLaunch: ");
        _handleIncomingAuthRequest(message);
      },
      onResume: (Map<String, dynamic> message) async {
        // Used by iOS only (?)
        print("onResume: ");
        _handleIncomingAuthRequest(message);
      },
      onBackgroundMessage: Platform.isIOS
          ? null
          : // iOS does not support this.
          myBackgroundMessageHandler,
    );

    String firebaseToken = await firebaseMessaging.getToken();

    log("Firebase initialized, token added",
        name: "main_screen.dart", error: firebaseToken);

    StorageUtil.saveOrReplaceGlobalFirebaseConfig(config);

    // The Firebase Plugin will throw a network exception, but that does not reach
    //  the flutter part of the app. That is why we need to throw our own socket-
    //  exception in this case.
    if (firebaseToken == null)
      throw SocketException(
          "Firebase token could not be retrieved, the only know cause of this is"
          " that the firebase servers could not be reached.");

    return firebaseToken;
  }

  static Future<dynamic> myBackgroundMessageHandler(
      Map<String, dynamic> message) async {
    log("Background message received.",
        name: "main_screen.dart", error: message);
    _handleIncomingRequest(message, await StorageUtil.loadAllTokens(), true);
  }

  void _handleIncomingAuthRequest(Map<String, dynamic> message) {
    log("Foreground message received.",
        name: "main_screen.dart", error: message);
    setState(() async {
      _handleIncomingRequest(message, await StorageUtil.loadAllTokens(), false);
      _loadAllTokens();
    });
  }

  static void _handleIncomingRequest(
      Map<String, dynamic> message, List<Token> tokenList, bool inBackground) {
    var data = Platform.isIOS ? message : message['data'];

    Uri requestUri = Uri.parse(data['url']);
    String requestedSerial = data['serial'];

    log('Incoming push auth request for token with serial.',
        name: 'main_screen.dart', error: requestedSerial);

    bool wasHandled = false;

    tokenList.forEach((token) {
      if (token is PushToken) {
        if (token.serial == requestedSerial && token.isRolledOut) {
          log('Token matched requested token',
              name: 'main_screen.dart', error: token);
          String signature = data['signature'];
          String signedData = '${data['nonce']}|'
              '${data['url']}|'
              '${data['serial']}|'
              '${data['question']}|'
              '${data['title']}|'
              '${data['sslverify']}';

          if (verifyRSASignature(token.publicServerKey, utf8.encode(signedData),
              base32.decode(signature))) {
            wasHandled = true;

            log('Validating incoming message was successful.',
                name: 'main_screen.dart');

            PushRequest pushRequest = PushRequest(
                data['title'],
                data['question'],
                requestUri,
                data['nonce'],
                data['sslverify'] == '1' ? true : false,
                data['nonce'].hashCode,
                expirationDate: DateTime.now().add(
                  Duration(minutes: 2),
                )); // Push requests expire after 2 minutes.

            if (!token.pushRequests.contains(pushRequest)) {
              token.pushRequests.add(pushRequest);

              StorageUtil.saveOrReplaceToken(
                  token); // Save the pending request.

              if (inBackground) _showNotification(token, pushRequest, false);
            } else {
              log(
                  "The push request $pushRequest already exists "
                  "for the token $token",
                  name: "main_screen.dart");
            }
          } else {
            log('Validating incoming message failed.',
                name: 'main_screen.dart',
                error:
                    'Signature $signature does not match signed data: $signedData');
          }
        }
      }
    });

    if (!wasHandled) {
      log("The requested token does not exist or is not rolled out.",
          name: "main_screen.dart", error: requestedSerial);
    }
  }

  static void _showNotification(
      PushToken token, PushRequest pushRequest, bool silent) async {
<<<<<<< HEAD
    //silent = false;

    // TODO Handle different priorities?
=======
    // TODO change priority?
>>>>>>> 953cd9e9
    var iOSPlatformChannelSpecifics =
        IOSNotificationDetails(presentSound: !silent);

    // TODO configure - Do we need channel ids?
    var bigTextStyleInformation = BigTextStyleInformation(pushRequest.question,
        htmlFormatBigText: true,
        contentTitle: pushRequest.title,
        htmlFormatContentTitle: true,
        summaryText: 'Token <i>${token.label}</i>',
        htmlFormatSummaryText: true);
    var androidPlatformChannelSpecifics = AndroidNotificationDetails(
      'your channel id',
      'your channel name',
      'your channel description',
      ticker: 'ticker',
      playSound: silent,
      styleInformation: bigTextStyleInformation, // To display token name.
    );

    await flutterLocalNotificationsPlugin.show(
      pushRequest.id.hashCode, // ID of the notification
      pushRequest.title,
      pushRequest.question,
      NotificationDetails(
          androidPlatformChannelSpecifics, iOSPlatformChannelSpecifics),
    );
  }

  ListView _buildTokenList() {
    return ListView.separated(
        itemBuilder: (context, index) {
          Token token = _tokenList[index];
          return TokenWidget(
            token,
            onDeleteClicked: () => _removeToken(token),
            getFirebaseToken: (config) => _initFirebase(config),
          );
        },
        separatorBuilder: (context, index) {
          return Divider();
        },
        itemCount: _tokenList.length);
  }

  void _removeToken(Token token) async {
    await StorageUtil.deleteToken(token);

    if (!(await StorageUtil.loadAllTokens())
        .any((element) => element is PushToken)) {
      StorageUtil.deleteGlobalFirebaseConfig();
    }

    setState(() {
      print("Remove: $token");
      _tokenList.remove(token);
    });
  }

  List<Widget> _buildActionMenu() {
    // TODO maybe a drawer / 'hamburger' menu would be nicer?
    return <Widget>[
      PopupMenuButton<String>(
        onSelected: (String value) async {
          if (value == "about") {
            PackageInfo info = await PackageInfo.fromPlatform();
//              clearLicenses(), // This is used for testing purposes only.
            addAllLicenses();
            Navigator.push(
                context,
                MaterialPageRoute(
                    builder: (context) => LicensePage(
                          applicationName: "privacyIDEA Authenticator",
                          applicationVersion: info.version,
                          applicationIcon: Padding(
                            padding: EdgeInsets.all(40.0),
                            child: Image.asset('res/logo/app_logo_light.png'),
                          ),
                          applicationLegalese: "Apache License 2.0",
                        )));
          } else if (value == "add_manually") {
            Navigator.push(
                context,
                MaterialPageRoute(
                  builder: (context) => AddTokenManuallyScreen(),
                )).then((newToken) => _addToken(newToken));
          } else if (value == "settings") {
            Navigator.push(
                context,
                MaterialPageRoute(
                  builder: (context) => SettingsScreen('Settings'),
                ));
          }
        },
        elevation: 5.0,
        itemBuilder: (BuildContext context) => <PopupMenuEntry<String>>[
          PopupMenuItem<String>(
            value: "about",
            child: Text(Localization.of(context).about),
          ),
          PopupMenuDivider(),
          PopupMenuItem<String>(
            value: "add_manually",
            child: Text(Localization.of(context).addManually),
          ),
          PopupMenuDivider(),
          PopupMenuItem<String>(
            value: "settings",
            child: Text(Localization.of(context).settings),
          ),
        ],
      ),
    ];
  }

  _addToken(Token newToken) {
    log("Adding new token:", name: "main_screen.dart", error: newToken);
    if (newToken != null) {
      setState(() {
        _tokenList.add(newToken);
      });
    }
  }

  _showMessage(String message, Duration duration) {
    _scaffoldKey.currentState.showSnackBar(SnackBar(
      content: Text(message),
      duration: duration,
    ));
  }
}<|MERGE_RESOLUTION|>--- conflicted
+++ resolved
@@ -438,13 +438,7 @@
 
   static void _showNotification(
       PushToken token, PushRequest pushRequest, bool silent) async {
-<<<<<<< HEAD
-    //silent = false;
-
-    // TODO Handle different priorities?
-=======
-    // TODO change priority?
->>>>>>> 953cd9e9
+
     var iOSPlatformChannelSpecifics =
         IOSNotificationDetails(presentSound: !silent);
 
