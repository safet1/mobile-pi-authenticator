--- conflicted
+++ resolved
@@ -389,31 +389,26 @@
       await firebaseMessaging.requestNotificationPermissions();
     }
 
-<<<<<<< HEAD
     // onResume and onLaunch is not configured see:
-=======
-    //  onResume and onLaunch is not configured see:
->>>>>>> 8fddbfbf
     //  https://pub.dev/packages/firebase_messaging#-readme-tab-
     //  but the solution there does not seem to work?
     //  These functions do not seem to serve a purpose, as the background
     //  message handling seems to do just that.
-<<<<<<< HEAD
     // TODO Enable again, this is just for testing polling!
 //    firebaseMessaging.configure(
 //      onMessage: (Map<String, dynamic> message) async {
 //        // Used by Android and iOS
-//        print("onMessage: ");
+//        log("onMessage: ");
 //        _handleIncomingAuthRequest(message);
 //      },
 //      onLaunch: (Map<String, dynamic> message) async {
 //        // Does not seem to be used by Android or iOS
-//        print("onLaunch: ");
+//        log("onLaunch: ");
 //        _handleIncomingAuthRequest(message);
 //      },
 //      onResume: (Map<String, dynamic> message) async {
 //        // Used by iOS only (?)
-//        print("onResume: ");
+//        log("onResume: ");
 //        _handleIncomingAuthRequest(message);
 //      },
 //      onBackgroundMessage: Platform.isIOS
@@ -421,29 +416,6 @@
 //          : // iOS does not support this.
 //          myBackgroundMessageHandler,
 //    );
-=======
-    firebaseMessaging.configure(
-      onMessage: (Map<String, dynamic> message) async {
-        // Used by Android and iOS
-        log("onMessage: ");
-        _handleIncomingAuthRequest(message);
-      },
-      onLaunch: (Map<String, dynamic> message) async {
-        // Does not seem to be used by Android or iOS
-        log("onLaunch: ");
-        _handleIncomingAuthRequest(message);
-      },
-      onResume: (Map<String, dynamic> message) async {
-        // Used by iOS only (?)
-        log("onResume: ");
-        _handleIncomingAuthRequest(message);
-      },
-      onBackgroundMessage: Platform.isIOS
-          ? null
-          : // iOS does not support this.
-          myBackgroundMessageHandler,
-    );
->>>>>>> 8fddbfbf
 
     String firebaseToken = await firebaseMessaging.getToken();
 
@@ -493,70 +465,9 @@
     log('Incoming push auth request for token with serial.',
         name: 'main_screen.dart', error: requestedSerial);
 
-<<<<<<< HEAD
     PushToken token = tokenList
         .whereType<PushToken>()
         .firstWhere((t) => t.serial == requestedSerial && t.isRolledOut);
-=======
-    bool wasHandled = false;
-
-    tokenList.forEach((token) {
-      if (token is PushToken) {
-        if (token.serial == requestedSerial && token.isRolledOut) {
-          log('Token matched requested token',
-              name: 'main_screen.dart', error: token);
-          String signature = data['signature'];
-          String signedData = '${data['nonce']}|'
-              '${data['url']}|'
-              '${data['serial']}|'
-              '${data['question']}|'
-              '${data['title']}|'
-              '${data['sslverify']}';
-
-          // Re-add url to android legacy tokens:
-          token.url ??= data['url'];
-
-          if (verifyRSASignature(token.getPublicServerKey(),
-              utf8.encode(signedData), base32.decode(signature))) {
-            wasHandled = true;
-
-            log('Validating incoming message was successful.',
-                name: 'main_screen.dart');
-
-            PushRequest pushRequest = PushRequest(
-                data['title'],
-                data['question'],
-                requestUri,
-                data['nonce'],
-                data['sslverify'] == '1' ? true : false,
-                data['nonce'].hashCode,
-                expirationDate: DateTime.now().add(
-                  Duration(minutes: 2),
-                )); // Push requests expire after 2 minutes.
-
-            if (!token.pushRequests.contains(pushRequest)) {
-              token.pushRequests.add(pushRequest);
-
-              StorageUtil.saveOrReplaceToken(
-                  token); // Save the pending request.
-
-              if (inBackground) _showNotification(token, pushRequest, false);
-            } else {
-              log(
-                  "The push request $pushRequest already exists "
-                  "for the token $token",
-                  name: "main_screen.dart");
-            }
-          } else {
-            log('Validating incoming message failed.',
-                name: 'main_screen.dart',
-                error:
-                    'Signature $signature does not match signed data: $signedData');
-          }
-        }
-      }
-    });
->>>>>>> 8fddbfbf
 
     if (token == null) {
       log("The requested token does not exist or is not rolled out.",
@@ -571,6 +482,9 @@
           '${data['question']}|'
           '${data['title']}|'
           '${data['sslverify']}';
+
+      // Re-add url to android legacy tokens:
+      token.url ??= data['url'];
 
       if (verifyRSASignature(token.getPublicServerKey(),
           utf8.encode(signedData), base32.decode(signature))) {
@@ -658,6 +572,7 @@
   }
 
   void _removeToken(Token token) async {
+    log("Remove: $token");
     await StorageUtil.deleteToken(token);
 
     if (!(await StorageUtil.loadAllTokens())
@@ -665,10 +580,7 @@
       StorageUtil.deleteGlobalFirebaseConfig();
     }
 
-    setState(() {
-      log("Remove: $token");
-      _tokenList.remove(token);
-    });
+    setState(() => _tokenList.remove(token));
   }
 
   List<Widget> _buildActionMenu() {
