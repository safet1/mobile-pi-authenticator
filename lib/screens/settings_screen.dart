/*
  privacyIDEA Authenticator

  Authors: Timo Sturm <timo.sturm@netknights.it>

  Copyright (c) 2017-2021 NetKnights GmbH

  Licensed under the Apache License, Version 2.0 (the "License");
  you may not use this file except in compliance with the License.
  You may obtain a copy of the License at

  http://www.apache.org/licenses/LICENSE-2.0

  Unless required by applicable law or agreed to in writing, software
  distributed under the License is distributed on an "AS IS" BASIS,
  WITHOUT WARRANTIES OR CONDITIONS OF ANY KIND, either express or implied.
  See the License for the specific language governing permissions and
  limitations under the License.
*/

import 'dart:developer';

import 'package:easy_dynamic_theme/easy_dynamic_theme.dart';
import 'package:flutter/cupertino.dart';
import 'package:flutter/material.dart';
import 'package:flutter_gen/gen_l10n/app_localizations.dart';
import 'package:privacyidea_authenticator/model/tokens.dart';
import 'package:privacyidea_authenticator/utils/identifiers.dart';
import 'package:privacyidea_authenticator/utils/storage_utils.dart';
import 'package:privacyidea_authenticator/widgets/migrate_legacy_tokens_dialog.dart';
import 'package:privacyidea_authenticator/widgets/settings_groups.dart';
import 'package:privacyidea_authenticator/widgets/update_firebase_token_dialog.dart';
import 'package:streaming_shared_preferences/streaming_shared_preferences.dart';

class SettingsScreen extends StatefulWidget {
  @override
  State<StatefulWidget> createState() => SettingsScreenState();
}

class SettingsScreenState extends State<SettingsScreen> {
  @override
  Widget build(BuildContext context) {
    return Scaffold(
      appBar: AppBar(
        title: Text(
          AppLocalizations.of(context)!.settings,
          overflow: TextOverflow.ellipsis, // maxLines: 2 only works like this.
          maxLines: 2, // Title can be shown on small screens too.
        ),
      ),
      body: SingleChildScrollView(
        padding: EdgeInsets.symmetric(vertical: 20, horizontal: 10),
        child: Column(
          crossAxisAlignment: CrossAxisAlignment.start,
          children: <Widget>[
            SettingsGroup(
              title: AppLocalizations.of(context)!.theme,
              children: <Widget>[
                RadioListTile(
                  title: Text(AppLocalizations.of(context)!.lightTheme),
                  value: ThemeMode.light,
                  groupValue: EasyDynamicTheme.of(context).themeMode,
                  controlAffinity: ListTileControlAffinity.trailing,
                  onChanged: (dynamic value) => EasyDynamicTheme.of(context)
                      .changeTheme(dynamic: false, dark: false),
                ),
                RadioListTile(
                  title: Text(AppLocalizations.of(context)!.darkTheme),
                  value: ThemeMode.dark,
                  groupValue: EasyDynamicTheme.of(context).themeMode,
                  controlAffinity: ListTileControlAffinity.trailing,
                  onChanged: (dynamic value) => EasyDynamicTheme.of(context)
                      .changeTheme(dynamic: false, dark: true),
                ),
                RadioListTile(
                  title: Text(AppLocalizations.of(context)!.systemTheme),
                  value: ThemeMode.system,
                  groupValue: EasyDynamicTheme.of(context).themeMode,
                  controlAffinity: ListTileControlAffinity.trailing,
                  onChanged: (dynamic value) => EasyDynamicTheme.of(context)
                      .changeTheme(dynamic: true, dark: false),
                ),
              ],
            ),
            Divider(),
            SettingsGroup(
              title: AppLocalizations.of(context)!.language,
              children: [
                StreamBuilder<bool>(
                  stream: AppSettings.of(context).streamUseSystemLocale(),
                  builder: (context, snapshot) {
                    bool isActive = true;
                    ValueChanged<bool>? onChanged;

                    if (snapshot.hasData) {
                      isActive = snapshot.data!;
                      onChanged = (value) {
                        AppSettings.of(context).setUseSystemLocale(value);
                      };
                    }

                    return SwitchListTile(
                        title: Text(
                            AppLocalizations.of(context)!.useDeviceLocaleTitle),
                        subtitle: Text(AppLocalizations.of(context)!
                            .useDeviceLocaleDescription),
                        value: isActive,
                        onChanged: onChanged);
                  },
                ),
                StreamBuilder<bool>(
                  stream: AppSettings.of(context).streamUseSystemLocale(),
                  builder: (context, snapshot) {
                    bool enableDropDown = false;
                    ValueChanged<Locale?>? onChanged;

                    if (snapshot.hasData) {
                      enableDropDown = !snapshot.data!;
                    }

                    if (enableDropDown) {
                      onChanged = (Locale? locale) {
                        AppSettings.of(context).setLocalePreference(locale!);
                      };
                    }

                    return StreamBuilder<Locale>(
                      stream: AppSettings.of(context).streamLocalePreference(),
                      builder: (context, snapshot) {
                        if (!snapshot.hasData || snapshot.hasError) {
                          return Placeholder();
                        } else {
                          print(snapshot.data);
                          return Padding(
                            padding: EdgeInsets.symmetric(horizontal: 20),
                            child: DropdownButton<Locale>(
                              disabledHint: Text(
                                "${snapshot.data}",
                                style: Theme.of(context)
                                    .textTheme
                                    .subtitle1!
                                    .copyWith(color: Colors.grey),
                              ),
                              isExpanded: true,
                              value: snapshot.data,
                              // Initial value and current value
                              items: AppLocalizations.supportedLocales
                                  .map<DropdownMenuItem<Locale>>(
                                      (Locale value) {
                                return DropdownMenuItem<Locale>(
                                  value: value,
                                  child: Text(
                                    "$value",
                                    style:
                                        Theme.of(context).textTheme.subtitle1,
                                  ),
                                );
                              }).toList(),
                              onChanged: onChanged,
                            ),
                          );
                        }
                      },
                    );
                  },
                ),
              ],
            ),
            FutureBuilder<List<Token>>(
              initialData: [],
              future: StorageUtil.loadAllTokens(),
              builder: (context, snapshot) {
                bool showPushSettingsGroup = true;

                List<PushToken> enrolledPushTokenList = snapshot.hasData
                    ? snapshot.data!
                        .whereType<PushToken>()
                        .where((e) => e.isRolledOut)
                        .toList()
                    : [];

                if (enrolledPushTokenList.isEmpty) {
                  log('No push tokens exist, push settings are hidden.',
                      name: 'settings_screen.dart');
                  showPushSettingsGroup = false;
                }

                return Visibility(
                  visible: showPushSettingsGroup,
                  child: SettingsGroup(
                    title: AppLocalizations.of(context)!.pushToken,
                    children: <Widget>[
                      ListTile(
                        title: Text(AppLocalizations.of(context)!
                            .synchronizePushTokens),
                        subtitle: Text(AppLocalizations.of(context)!
                            .synchronizesTokensWithServer),
                        trailing: ElevatedButton(
                          child: Text(AppLocalizations.of(context)!.sync),
                          onPressed: () => showDialog(
                            context: context,
                            barrierDismissible: false,
                            builder: (context) => UpdateFirebaseTokenDialog(),
                          ),
                        ),
                      ),
                      PreferenceBuilder<bool>(
                        preference: AppSettings.of(context)
                            .streamEnablePolling() as Preference<bool>,
                        builder: (context, value) {
                          Function? onChange;
                          List<PushToken> unsupported = enrolledPushTokenList
                              .where((e) => e.url == null)
                              .toList();

                          if (enrolledPushTokenList.any((element) =>
                              element.isRolledOut && element.url != null)) {
                            // Set onChange to activate switch in ui.
                            onChange = (value) =>
                                AppSettings.of(context).enablePolling = value;
                          }

                          Widget title = RichText(
                            text: TextSpan(
                              children: [
                                TextSpan(
                                  text: AppLocalizations.of(context)!
                                      .enablePolling,
                                  style: Theme.of(context).textTheme.subtitle1,
                                ),
                                // Add clickable icon to inform user of unsupported push tokens (for polling)
                                WidgetSpan(
                                  child: Padding(
                                    padding: EdgeInsets.only(left: 10),
                                    child: unsupported.isNotEmpty &&
                                            enrolledPushTokenList.isNotEmpty
                                        ? GestureDetector(
                                            onTap: () =>
                                                _showPollingInfo(unsupported),
                                            child: Icon(
                                              Icons.info_outline,
                                              color: Colors.red,
                                            ),
                                          )
                                        : null,
                                  ),
                                ),
                              ],
                            ),
                          );
                          return ListTile(
                            title: title,
                            subtitle: Text(AppLocalizations.of(context)!
                                .requestPushChallengesPeriodically),
                            trailing: Switch(
                              value: value,
                              onChanged: onChange as void Function(bool)?,
                            ),
                          );
                        },
                      ),
                    ],
                  ),
                );
              },
            ),
            SettingsGroup(
              title: AppLocalizations.of(context)!.migration,
              children: [
                ListTile(
                  title: Text(AppLocalizations.of(context)!.migrateTokens),
                  trailing: ElevatedButton(
                    child: Text(AppLocalizations.of(context)!.migrate),
                    onPressed: () => showDialog(
                        context: context,
                        barrierDismissible: false,
                        builder: (context) => MigrateLegacyTokensDialog()),
                  ),
                ),
              ],
            ),

//            Divider(),
//            SettingsGroup(
//              title: 'Behavior',
//              children: <Widget>[
//                ListTile(
//                  title: Text('Hide otp'),
//                  subtitle: Text('Description'),
//                  trailing: Switch(
//                    value: _hideOTP,
//                    onChanged: (value) {
//                      _hideOTP = value;
//                    },
//                  ),
//                ),
//              ],
//            ),
          ],
        ),
      ),
    );
  }

  /// Shows a dialog to the user that displays all push tokens that do not support polling.
  void _showPollingInfo(List<PushToken> unsupported) {
    showDialog(
        context: context,
        builder: (BuildContext context) {
          return AlertDialog(
            title: Text(
                AppLocalizations.of(context)!.someTokensDoNotSupportPolling +
                    ':'),
            content: Scrollbar(
              child: ListView.separated(
                shrinkWrap: true,
                itemCount: unsupported.length,
                itemBuilder: (context, index) =>
                    Text('${unsupported[index].label}'),
                separatorBuilder: (context, index) => Divider(),
              ),
            ),
            actions: <Widget>[
              TextButton(
                child: Text(
                  AppLocalizations.of(context)!.dismiss,
                  style: Theme.of(context).textTheme.headline6,
                ),
                onPressed: () => Navigator.of(context).pop(),
              ),
            ],
          );
        });
  }
}

class AppSettings extends InheritedWidget {
  // Preferences
  static String _prefHideOtps = 'KEY_HIDE_OTPS';
  static String _prefEnablePoll = 'KEY_ENABLE_POLLING';
  static String _showGuideOnStartKey = 'KEY_SHOW_GUIDE_ON_START';
  static String _crashReportRecipientsKey = 'KEY_CRASH_REPORT_RECIPIENTS';
<<<<<<< HEAD
  static String _localePreferenceKey = 'KEY_LOCALE_PREFERENCE';
  static String _useSystemLocaleKey = 'KEY_USE_SYSTEM_LOCALE';
=======
  static String _isFirstRunKey = 'KEY_IS_FIRST_RUN';
>>>>>>> 33930d2b

  @override
  bool updateShouldNotify(InheritedWidget oldWidget) => true;

  static AppSettings of(BuildContext context) =>
      context.dependOnInheritedWidgetOfExactType<AppSettings>()!;

  AppSettings(
      {required Widget child, required StreamingSharedPreferences preferences})
      : _hideOpts = preferences.getBool(_prefHideOtps, defaultValue: false),
        _enablePolling =
            preferences.getBool(_prefEnablePoll, defaultValue: true),
        isTestMode =
            const bool.fromEnvironment('testing_mode', defaultValue: false),
        _showGuideOnStart =
            preferences.getBool(_showGuideOnStartKey, defaultValue: true),
        _crashReportRecipients = preferences.getStringList(
            _crashReportRecipientsKey,
            defaultValue: [defaultCrashReportRecipient]),
<<<<<<< HEAD
        _localePreference = preferences.getString(_localePreferenceKey,
            defaultValue: _encodeLocale(AppLocalizations.supportedLocales[0])),
        _useSystemLocale =
            preferences.getBool(_useSystemLocaleKey, defaultValue: true),
=======
        _isFirstRun = preferences.getBool(_isFirstRunKey, defaultValue: true),
>>>>>>> 33930d2b
        super(child: child);

  final Preference<bool> _isFirstRun;
  final Preference<bool> _hideOpts;
  final Preference<bool> _enablePolling;
  final Preference<bool> _showGuideOnStart;
  final Preference<List<String>> _crashReportRecipients;
  final Preference<String> _localePreference;
  final Preference<bool> _useSystemLocale;

  final bool isTestMode;

  void addCrashReportRecipient(String email) {
    var current = _crashReportRecipients.getValue();
    if (!current.contains(email)) {
      current.add(email);
    }
    _crashReportRecipients.setValue(current);
  }

  List<String> get crashReportRecipients => _crashReportRecipients.getValue();

  set isFirstRun(bool value) => _isFirstRun.setValue(value);

  bool get isFirstRun => _isFirstRun.getValue();

  Stream<bool> streamHideOpts() => _hideOpts;

  Stream<bool> streamEnablePolling() => _enablePolling;

  void set hideOTPs(bool value) => _hideOpts.setValue(value);

  void set enablePolling(bool value) => _enablePolling.setValue(value);

  bool get showGuideOnStart => _showGuideOnStart.getValue();

  set showGuideOnStart(bool value) => _showGuideOnStart.setValue(value);

  Stream<bool> showGuideOnStartStream() => _showGuideOnStart;

  void setLocalePreference(Locale locale) =>
      _localePreference.setValue(_encodeLocale(locale));

  Locale getLocalePreference() => _decodeLocale(_localePreference.getValue());

  Stream<Locale> streamLocalePreference() {
    return _localePreference.map((String str) => _decodeLocale(str));
  }

  Stream<bool> streamUseSystemLocale() => _useSystemLocale;

  bool getUseSystemLocale() => _useSystemLocale.getValue();

  void setUseSystemLocale(bool value) => _useSystemLocale.setValue(value);

  static String _encodeLocale(Locale locale) {
    return '${locale.languageCode}#${locale.countryCode}';
  }

  static Locale _decodeLocale(String str) {
    var split = str.split('#');
    return split[1] == "null" ? Locale(split[0]) : Locale(split[0], split[1]);
  }
}<|MERGE_RESOLUTION|>--- conflicted
+++ resolved
@@ -340,12 +340,9 @@
   static String _prefEnablePoll = 'KEY_ENABLE_POLLING';
   static String _showGuideOnStartKey = 'KEY_SHOW_GUIDE_ON_START';
   static String _crashReportRecipientsKey = 'KEY_CRASH_REPORT_RECIPIENTS';
-<<<<<<< HEAD
   static String _localePreferenceKey = 'KEY_LOCALE_PREFERENCE';
   static String _useSystemLocaleKey = 'KEY_USE_SYSTEM_LOCALE';
-=======
   static String _isFirstRunKey = 'KEY_IS_FIRST_RUN';
->>>>>>> 33930d2b
 
   @override
   bool updateShouldNotify(InheritedWidget oldWidget) => true;
@@ -365,14 +362,11 @@
         _crashReportRecipients = preferences.getStringList(
             _crashReportRecipientsKey,
             defaultValue: [defaultCrashReportRecipient]),
-<<<<<<< HEAD
         _localePreference = preferences.getString(_localePreferenceKey,
             defaultValue: _encodeLocale(AppLocalizations.supportedLocales[0])),
         _useSystemLocale =
             preferences.getBool(_useSystemLocaleKey, defaultValue: true),
-=======
         _isFirstRun = preferences.getBool(_isFirstRunKey, defaultValue: true),
->>>>>>> 33930d2b
         super(child: child);
 
   final Preference<bool> _isFirstRun;
