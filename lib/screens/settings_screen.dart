/*
  privacyIDEA Authenticator

  Authors: Timo Sturm <timo.sturm@netknights.it>

  Copyright (c) 2017-2019 NetKnights GmbH

  Licensed under the Apache License, Version 2.0 (the "License");
  you may not use this file except in compliance with the License.
  You may obtain a copy of the License at

  http://www.apache.org/licenses/LICENSE-2.0

  Unless required by applicable law or agreed to in writing, software
  distributed under the License is distributed on an "AS IS" BASIS,
  WITHOUT WARRANTIES OR CONDITIONS OF ANY KIND, either express or implied.
  See the License for the specific language governing permissions and
  limitations under the License.
*/

import 'dart:developer';

import 'package:dynamic_theme/dynamic_theme.dart';
import 'package:flutter/cupertino.dart';
import 'package:flutter/material.dart';
import 'package:privacyidea_authenticator/model/tokens.dart';
import 'package:privacyidea_authenticator/utils/localization_utils.dart';
import 'package:privacyidea_authenticator/utils/storage_utils.dart';
import 'package:privacyidea_authenticator/widgets/settings_groups.dart';
import 'package:privacyidea_authenticator/widgets/update_firebase_token_dialog.dart';
import 'package:streaming_shared_preferences/streaming_shared_preferences.dart';

class SettingsScreen extends StatefulWidget {
  SettingsScreen(this._title);

  final String _title;

  @override
  State<StatefulWidget> createState() => SettingsScreenState();
}

class SettingsScreenState extends State<SettingsScreen> {
  final GlobalKey<ScaffoldState> _scaffoldKey = GlobalKey<ScaffoldState>();

  @override
  Widget build(BuildContext context) {
    bool isSystemDarkMode =
        MediaQuery.of(context).platformBrightness == Brightness.dark;

    return Scaffold(
      key: _scaffoldKey,
      appBar: AppBar(
        title: Text(
          widget._title,
          overflow: TextOverflow.ellipsis, // maxLines: 2 only works like this.
          maxLines: 2, // Title can be shown on small screens too.
        ),
      ),
      body: SingleChildScrollView(
        padding: EdgeInsets.fromLTRB(20, 10, 20, 10),
        child: Column(
          crossAxisAlignment: CrossAxisAlignment.start,
          children: <Widget>[
            SettingsGroup(
              title: Localization.of(context).theme,
              children: <Widget>[
                RadioListTile(
                  title: Text(Localization.of(context).lightTheme),
                  value: Brightness.light,
                  groupValue: Theme.of(context).brightness,
                  controlAffinity: ListTileControlAffinity.trailing,
                  onChanged: !isSystemDarkMode
                      ? (value) {
                          setState(() => _changeBrightness(value));
                        }
                      : null,
                ),
                RadioListTile(
                  title: Text(Localization.of(context).darkTheme),
                  value: Brightness.dark,
                  groupValue: Theme.of(context).brightness,
                  controlAffinity: ListTileControlAffinity.trailing,
                  onChanged: !isSystemDarkMode
                      ? (value) {
                          setState(() => _changeBrightness(value));
                        }
                      : null,
                ),
              ],
            ),
<<<<<<< HEAD
            FutureBuilder<List<Token>>(
              initialData: [],
              future: StorageUtil.loadAllTokens(),
              builder: (context, snapshot) {
                bool showPushSettingsGroup = true;

                List<PushToken> pushTokenList = snapshot.hasData
                    ? snapshot.data.whereType<PushToken>().toList()
                    : [];

                if (pushTokenList.isEmpty) {
                  log('No push tokens exist, push settings are hidden.',
                      name: 'settings_screen.dart');
                  showPushSettingsGroup = false;
                }

                return Visibility(
                  visible: showPushSettingsGroup,
                  child: SettingsGroup(
                    title: Localization.of(context).push,
                    children: <Widget>[
                      ListTile(
                        title:
                            Text(Localization.of(context).synchronizePushTitle),
                        subtitle: Text(Localization.of(context)
                            .synchronizePushDescription),
                        trailing: RaisedButton(
                          child: Text(Localization.of(context).sync),
                          onPressed: () => showDialog(
                            context: context,
                            barrierDismissible: false,
                            builder: (context) => UpdateFirebaseTokenDialog(),
=======
            SettingsGroup(
              title: Localization.of(context).misc,
              children: <Widget>[
                FutureBuilder<List<Token>>(
                  initialData: [],
                  future: StorageUtil.loadAllTokens(),
                  builder: (context, value) {
                    Function onChange;
                    List<PushToken> tokens = [];
                    List<PushToken> unsupported = [];

                    // Check if any push tokens exist, if not, this cannot be
                    //  enabled.
                    if (value.hasData) {
                      tokens = value.data.whereType<PushToken>().toList();

                      unsupported = tokens
                          .where((element) => element.url == null)
                          .toList();

                      if (tokens.any((element) =>
                          element.isRolledOut && element.url != null)) {
                        // Set onChange to acitvate switch in ui
                        onChange = (value) =>
                            AppSettings.of(context).setEnablePolling(value);
                      }
                    }

                    var title = RichText(
                      text: TextSpan(
                        children: [
                          TextSpan(
                            text: Localization.of(context).enablePolling,
                            style: Theme.of(context).textTheme.subtitle1,
>>>>>>> d0267555
                          ),
                        ),
                      ),
                      PreferenceBuilder<bool>(
                        preference:
                            AppSettings.of(context).streamEnablePolling(),
                        builder: (context, value) {
                          Function onChange;
                          List<PushToken> unsupported = pushTokenList
                              .where((e) => e.url == null)
                              .toList();

                          if (pushTokenList.any((element) =>
                              element.isRolledOut && element.url != null)) {
                            // Set onChange to activate switch in ui.
                            onChange = (value) =>
                                AppSettings.of(context).setEnablePolling(value);
                          }

                          Widget title = RichText(
                            text: TextSpan(
                              children: [
                                TextSpan(
                                  text: Localization.of(context).enablePolling,
                                  style: Theme.of(context).textTheme.subtitle1,
                                ),
                                // Add clickable icon to inform user of unsupported push tokens (for polling)
                                WidgetSpan(
                                  child: Padding(
                                    padding: EdgeInsets.only(left: 10),
                                    child: unsupported.isNotEmpty &&
                                            pushTokenList.isNotEmpty
                                        ? GestureDetector(
                                            onTap: () =>
                                                _showPollingInfo(unsupported),
                                            child: Icon(
                                              Icons.info_outline,
                                              color: Colors.red,
                                            ),
                                          )
                                        : null,
                                  ),
                                ),
                              ],
                            ),
                          );
                          return ListTile(
                            title: title,
                            subtitle: Text(
                                Localization.of(context).pollingDescription),
                            trailing: Switch(
                              value: value,
                              onChanged: onChange,
                            ),
                          );
                        },
                      ),
                    ],
                  ),
                );
              },
            ),

//            Divider(),
//            SettingsGroup(
//              title: 'Behavior',
//              children: <Widget>[
//                ListTile(
//                  title: Text('Hide otp'),
//                  subtitle: Text('Description'),
//                  trailing: Switch(
//                    value: _hideOTP,
//                    onChanged: (value) {
//                      _hideOTP = value;
//                    },
//                  ),
//                ),
//              ],
//            ),
          ],
        ),
      ),
    );
  }

  void _changeBrightness(Brightness value) {
    DynamicTheme.of(context).setBrightness(value);
  }

  /// Shows a dialog to the user that displays all push tokens that do not support polling.
  void _showPollingInfo(List<PushToken> unsupported) {
    showDialog(
        context: context,
        builder: (BuildContext context) {
          return AlertDialog(
            title: Text(Localization.of(context).pollingInfoTitle + ':'),
            content: Scrollbar(
              child: ListView.separated(
                shrinkWrap: true,
                itemCount: unsupported.length,
                itemBuilder: (context, index) =>
                    Text('${unsupported[index].label}'),
                separatorBuilder: (context, index) => Divider(),
              ),
            ),
            actions: <Widget>[
              FlatButton(
                child: Text(
                  Localization.of(context).dismiss,
                  style: Theme.of(context).textTheme.headline6,
                ),
                onPressed: () => Navigator.of(context).pop(),
              ),
            ],
          );
        });
  }

  _showMessage(String message, Duration duration) {
    _scaffoldKey.currentState.showSnackBar(SnackBar(
      content: Text(message),
      duration: duration,
    ));
  }
}

class AppSettings extends InheritedWidget {
  // Preferences
  static String _prefHideOtps = 'KEY_HIDE_OTPS';
  static String _prefEnablePoll = 'KEY_ENABLE_POLLING';
  static String _loadLegacyKey = 'KEY_LOAD_LEGACY';
  final bool isTestMode;

  @override
  bool updateShouldNotify(InheritedWidget oldWidget) => true;

  static AppSettings of(BuildContext context) =>
      context.dependOnInheritedWidgetOfExactType<AppSettings>();

  AppSettings({Widget child, StreamingSharedPreferences preferences})
      : _hideOpts = preferences.getBool(_prefHideOtps, defaultValue: false),
        _enablePolling =
            preferences.getBool(_prefEnablePoll, defaultValue: false),
        _loadLegacy = preferences.getBool(_loadLegacyKey, defaultValue: true),
        isTestMode =
            const bool.fromEnvironment('testing_mode', defaultValue: false),
        super(child: child);

  final Preference<bool> _hideOpts;
  final Preference<bool> _enablePolling;
  final Preference<bool> _loadLegacy;

  Stream<bool> streamHideOpts() => _hideOpts;

  Stream<bool> streamEnablePolling() => _enablePolling;

  void setHideOpts(bool value) => _hideOpts.setValue(value);

  void setEnablePolling(bool value) => _enablePolling.setValue(value);

  void setLoadLegacy(bool value) => _loadLegacy.setValue(value);

  bool getLoadLegacy() => _loadLegacy.getValue();
}<|MERGE_RESOLUTION|>--- conflicted
+++ resolved
@@ -40,15 +40,12 @@
 }
 
 class SettingsScreenState extends State<SettingsScreen> {
-  final GlobalKey<ScaffoldState> _scaffoldKey = GlobalKey<ScaffoldState>();
-
   @override
   Widget build(BuildContext context) {
     bool isSystemDarkMode =
         MediaQuery.of(context).platformBrightness == Brightness.dark;
 
     return Scaffold(
-      key: _scaffoldKey,
       appBar: AppBar(
         title: Text(
           widget._title,
@@ -88,7 +85,6 @@
                 ),
               ],
             ),
-<<<<<<< HEAD
             FutureBuilder<List<Token>>(
               initialData: [],
               future: StorageUtil.loadAllTokens(),
@@ -121,42 +117,6 @@
                             context: context,
                             barrierDismissible: false,
                             builder: (context) => UpdateFirebaseTokenDialog(),
-=======
-            SettingsGroup(
-              title: Localization.of(context).misc,
-              children: <Widget>[
-                FutureBuilder<List<Token>>(
-                  initialData: [],
-                  future: StorageUtil.loadAllTokens(),
-                  builder: (context, value) {
-                    Function onChange;
-                    List<PushToken> tokens = [];
-                    List<PushToken> unsupported = [];
-
-                    // Check if any push tokens exist, if not, this cannot be
-                    //  enabled.
-                    if (value.hasData) {
-                      tokens = value.data.whereType<PushToken>().toList();
-
-                      unsupported = tokens
-                          .where((element) => element.url == null)
-                          .toList();
-
-                      if (tokens.any((element) =>
-                          element.isRolledOut && element.url != null)) {
-                        // Set onChange to acitvate switch in ui
-                        onChange = (value) =>
-                            AppSettings.of(context).setEnablePolling(value);
-                      }
-                    }
-
-                    var title = RichText(
-                      text: TextSpan(
-                        children: [
-                          TextSpan(
-                            text: Localization.of(context).enablePolling,
-                            style: Theme.of(context).textTheme.subtitle1,
->>>>>>> d0267555
                           ),
                         ),
                       ),
@@ -274,13 +234,6 @@
           );
         });
   }
-
-  _showMessage(String message, Duration duration) {
-    _scaffoldKey.currentState.showSnackBar(SnackBar(
-      content: Text(message),
-      duration: duration,
-    ));
-  }
 }
 
 class AppSettings extends InheritedWidget {
