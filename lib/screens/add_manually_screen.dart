--- conflicted
+++ resolved
@@ -102,35 +102,20 @@
                   List.from(TokenTypes.values)..remove(TokenTypes.PIPUSH)),
               Visibility(
 //               the period is only used by TOTP tokens
-<<<<<<< HEAD
                 visible: _selectedType.value == TokenTypes.TOTP,
                 child: _buildDropdownButtonWithLabel(
                     Localization.of(context).period,
                     _selectedPeriod,
                     allowedPeriods,
                     postFix: 's'),
-=======
-              visible: _selectedType.value == TokenTypes.TOTP,
-              child: _buildDropdownButtonWithLabel(
-                  Localization.of(context).period,
-                  _selectedPeriod,
-                  allowedPeriods,
-                  postFix: 's'),
-            ),
-            SizedBox(
-              width: double.infinity,
-              child: RaisedButton(
-                child: Text(
-                  Localization.of(context).addToken,
-                  style: Theme.of(context).textTheme.headline6,
-                ),
-                onPressed: () => _returnTokenIfValid(),
->>>>>>> d0267555
               ),
               SizedBox(
                 width: double.infinity,
                 child: RaisedButton(
-                  child: Text(Localization.of(context).addToken),
+                  child: Text(
+                    Localization.of(context).addToken,
+                    style: Theme.of(context).textTheme.headline6,
+                  ),
                   onPressed: () => _returnTokenIfValid(),
                 ),
               ),
