/*
  privacyIDEA Authenticator

  Authors: Timo Sturm <timo.sturm@netknights.it>

  Copyright (c) 2017-2021 NetKnights GmbH

  Licensed under the Apache License, Version 2.0 (the "License");
  you may not use this file except in compliance with the License.
  You may obtain a copy of the License at

  http://www.apache.org/licenses/LICENSE-2.0

  Unless required by applicable law or agreed to in writing, software
  distributed under the License is distributed on an "AS IS" BASIS,
  WITHOUT WARRANTIES OR CONDITIONS OF ANY KIND, either express or implied.
  See the License for the specific language governing permissions and
  limitations under the License.
*/

// default email address for crash reports
const defaultCrashReportRecipient = 'app-crash@netknights.it';

enum Encodings {
  none,
  base32,
  hex,
}

enum Algorithms {
  SHA1,
  SHA256,
  SHA512,
}

enum TokenTypes {
  HOTP,
  TOTP,
  PIPUSH,
}

// qr codes:
const String URI_TYPE = "URI_TYPE";
const String URI_LABEL = "URI_LABEL";
const String URI_ALGORITHM = "URI_ALGORITHM";
const String URI_DIGITS = "URI_DIGITS";
const String URI_SECRET = "URI_SECRET";
const String URI_COUNTER = "URI_COUNTER";
const String URI_PERIOD = "URI_PERIOD";
const String URI_ISSUER = "URI_ISSUER";

// 2 step:
const String URI_SALT_LENGTH = "URI_SALT_LENGTH";
const String URI_OUTPUT_LENGTH_IN_BYTES = "URI_OUTPUT_LENGTH_IN_BYTES";
const String URI_ITERATIONS = "URI_ITERATIONS";

// push token:
const String URI_SERIAL = "URI_SERIAL";
const String URI_ROLLOUT_URL = "URI_ROLLOUT_URL";
const String URI_TTL = "URI_TTL";
const String URI_ENROLLMENT_CREDENTIAL = "URI_ENROLLMENT_CREDENTIALS";
const String URI_SSL_VERIFY = "URI_SSL_VERIFY";

// Crypto stuff:
const String SIGNING_ALGORITHM = 'SHA-256/RSA';

<<<<<<< HEAD
// Notifications:
const String BUTTON_ACCEPT = "ACCEPT";
const String BUTTON_DECLINE = "DECLINE";

const String NOTIFICATION_CHANNEL_ANDROID = "privacy_idea_authenticator_push";

// Internal error codes
const int EXCEPTION_CODE = 000;
const int SOCKET_EXCEPTION_CODE = 111;
=======
// Custom error identifiers
const String FIREBASE_TOKEN_ERROR_CODE = "FIREBASE_TOKEN_ERROR_CODE";
>>>>>>> fd022dd3
<|MERGE_RESOLUTION|>--- conflicted
+++ resolved
@@ -64,7 +64,9 @@
 // Crypto stuff:
 const String SIGNING_ALGORITHM = 'SHA-256/RSA';
 
-<<<<<<< HEAD
+// Custom error identifiers
+const String FIREBASE_TOKEN_ERROR_CODE = "FIREBASE_TOKEN_ERROR_CODE";
+
 // Notifications:
 const String BUTTON_ACCEPT = "ACCEPT";
 const String BUTTON_DECLINE = "DECLINE";
@@ -73,8 +75,4 @@
 
 // Internal error codes
 const int EXCEPTION_CODE = 000;
-const int SOCKET_EXCEPTION_CODE = 111;
-=======
-// Custom error identifiers
-const String FIREBASE_TOKEN_ERROR_CODE = "FIREBASE_TOKEN_ERROR_CODE";
->>>>>>> fd022dd3
+const int SOCKET_EXCEPTION_CODE = 111;