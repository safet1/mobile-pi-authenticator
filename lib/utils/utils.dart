--- conflicted
+++ resolved
@@ -217,13 +217,10 @@
 
 Future<Response> doGet(
     {Uri url, Map<String, String> parameters, bool sslVerify = true}) async {
-<<<<<<< HEAD
-  //sslVerify = false;
-=======
+
   ArgumentError.checkNotNull(
       sslVerify, 'Parameter [sslVerify] must not be null!');
 
->>>>>>> f1f1965d
   IOClient ioClient = IOClient(HttpClient()
     ..badCertificateCallback =
         ((X509Certificate cert, String host, int port) => !sslVerify));
