/*
  privacyIDEA Authenticator

  Authors: Timo Sturm <timo.sturm@netknights.it>

  Copyright (c) 2017-2019 NetKnights GmbH

  Licensed under the Apache License, Version 2.0 (the "License");
  you may not use this file except in compliance with the License.
  You may obtain a copy of the License at

  http://www.apache.org/licenses/LICENSE-2.0

  Unless required by applicable law or agreed to in writing, software
  distributed under the License is distributed on an "AS IS" BASIS,
  WITHOUT WARRANTIES OR CONDITIONS OF ANY KIND, either express or implied.
  See the License for the specific language governing permissions and
  limitations under the License.
*/

import 'package:dynamic_theme/dynamic_theme.dart';
import 'package:flutter/material.dart';

/// Builds the theme of this application, the theme is dependent on the
/// brightness of the device, when brightness == dark the dark theme of this
/// app is returned, otherwise the light theme is returned.
ThemeData getApplicationTheme(Brightness brightness) {
  bool isDark = brightness == Brightness.dark;

  ThemeData thisThemeData = isDark ? ThemeData.dark() : ThemeData.light();

//  final Color primaryColor = isDark ? Colors.black : Color(0xff03a8f4);
  final Color primaryColor = isDark ? Colors.black : Color(0xff03a8f4);
  final Color accentColor = isDark ? Color(0xff03f4c8) : primaryColor;

  final FloatingActionButtonThemeData floatingActionButtonThemeData =
      FloatingActionButtonThemeData(backgroundColor: accentColor);

  final ButtonThemeData buttonTheme = ButtonThemeData(
    textTheme: ButtonTextTheme.accent,
    colorScheme: thisThemeData.buttonTheme.colorScheme.copyWith(
      primary: accentColor,
<<<<<<< HEAD
      secondary: isDark ? Colors.black : Colors.white,
=======
// FIXME: Sadly this changes the text color of the 'paste' button too, and thus
//   making that text unreadable
//          secondary: isDark ? Colors.black : Colors.white,
      secondary: isDark ? Colors.white : Colors.black,
>>>>>>> c45903fb
    ),
  );

  return thisThemeData.copyWith(
    primaryColor: primaryColor,
    accentColor: accentColor,
    toggleableActiveColor: accentColor,
    floatingActionButtonTheme: floatingActionButtonThemeData,
    buttonTheme: buttonTheme,
  );
}

TextStyle getDialogTextStyle(bool isDark) =>
    TextStyle(color: isDark ? Colors.white : Colors.black);

/// This method returns the input color with a slightly lower alpha value if
/// isDark == true, otherwise the method returns input. This is used to make
/// colors less bright in dark mode of the app.
Color getTonedColor(Color input, bool isDark) {
  double f = 0.8;

  return isDark
      ? Color.fromARGB(input.alpha, (input.red * f).round(),
          (input.green * f).round(), (input.blue * f).round())
      : input;
}

/// Evaluates if the application is in dark mode, that is the case if the dark
/// theme is selected in the settings, or if the device enabled the system wide
/// dark mode.
bool isDarkModeOn(BuildContext context) =>
    DynamicTheme.of(context).brightness == Brightness.dark ||
    MediaQuery.of(context).platformBrightness == Brightness.dark;

/// Default scale for Text() that is used inside AppBar() as title, this
/// guarantees that the application name fits in the app bar.
double get screenTitleScaleFactor => 0.95;<|MERGE_RESOLUTION|>--- conflicted
+++ resolved
@@ -40,14 +40,10 @@
     textTheme: ButtonTextTheme.accent,
     colorScheme: thisThemeData.buttonTheme.colorScheme.copyWith(
       primary: accentColor,
-<<<<<<< HEAD
-      secondary: isDark ? Colors.black : Colors.white,
-=======
 // FIXME: Sadly this changes the text color of the 'paste' button too, and thus
 //   making that text unreadable
 //          secondary: isDark ? Colors.black : Colors.white,
       secondary: isDark ? Colors.white : Colors.black,
->>>>>>> c45903fb
     ),
   );
 
