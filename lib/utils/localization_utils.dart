--- conflicted
+++ resolved
@@ -223,38 +223,23 @@
     );
   }
 
-<<<<<<< HEAD
   String get scanQRTooltip {
     return Intl.message(
       'Scan QR code',
       desc: 'Tooltip for button that starts scanning for qr code.',
-=======
-  String get theme {
-    return Intl.message(
-      'Theme',
-      desc: 'Title of the setting group where the theme can be selected.',
->>>>>>> 515ab211
-      locale: localeName,
-    );
-  }
-
-<<<<<<< HEAD
+      locale: localeName,
+    );
+  }
+
   String get twoStepDialogTitleGenerate {
     return Intl.message(
       'Generating phone part',
       desc:
           'Title of a dialog telling the user that the phone part gets generated right now.',
-=======
-  String get lightTheme {
-    return Intl.message(
-      'Light theme',
-      desc: 'The light theme.',
->>>>>>> 515ab211
-      locale: localeName,
-    );
-  }
-
-<<<<<<< HEAD
+      locale: localeName,
+    );
+  }
+
   String get twoStepDialogTitlePhonePart {
     return Intl.message(
       'Phone part:',
@@ -279,12 +264,30 @@
       args: [otpValue],
       examples: const {'otpValue': '055374'},
       desc: 'Tells the user that the otp value was copied to the clipboard.',
-=======
+      locale: localeName,
+    );
+  }
+
+  String get theme {
+    return Intl.message(
+      'Theme',
+      desc: 'Title of the setting group where the theme can be selected.',
+      locale: localeName,
+    );
+  }
+
+  String get lightTheme {
+    return Intl.message(
+      'Light theme',
+      desc: 'The light theme.',
+      locale: localeName,
+    );
+  }
+
   String get darkTheme {
     return Intl.message(
       'Dark theme',
       desc: 'The dark theme.',
->>>>>>> 515ab211
       locale: localeName,
     );
   }
