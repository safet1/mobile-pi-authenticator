/*
  privacyIDEA Authenticator

  Authors: Timo Sturm <timo.sturm@netknights.it>

<<<<<<< HEAD
  Copyright (c) 2017-2021 NetKnights GmbH
=======
  Copyright (c) 2017-2020 NetKnights GmbH
>>>>>>> 9f8e1512

  Licensed under the Apache License, Version 2.0 (the "License");
  you may not use this file except in compliance with the License.
  You may obtain a copy of the License at

  http://www.apache.org/licenses/LICENSE-2.0

  Unless required by applicable law or agreed to in writing, software
  distributed under the License is distributed on an "AS IS" BASIS,
  WITHOUT WARRANTIES OR CONDITIONS OF ANY KIND, either express or implied.
  See the License for the specific language governing permissions and
  limitations under the License.
*/

import 'package:flutter/foundation.dart';

/// This method removes all licenses from the LicenseRegistry.
/// It can be used for testing purposes, if one wishes to inspect a specifically
/// added license.
clearLicenses() {
  // ignore: invalid_use_of_visible_for_testing_member
  LicenseRegistry.reset();
}

<<<<<<< HEAD
addAllLicenses() {
  _addNewLicense("privacyIDEA Authenticator", _PI_AUTHENTICATOR_LICENSE);
  _addNewLicense("dart-hex", _DART_HEX_LICENSE);
  _addNewLicense("dart-base32", _DART_BASE32_LICENSE);
  _addNewLicense("otp", _DART_OTP_LICENSE);
  _addNewLicense("dart-uuid", _DART_UUID_LICENSE);
  _addNewLicense("json_serializabel", _JSON_SERIALIZABLE_LICENSE);
  _addNewLicense("flutter_secure_storage", _FLUTTER_SECURE_STORAGE_LICENSE);
  _addNewLicense("flutter_slidable", _FLUTTER_SLIDABLE_LICENSE);
  _addNewLicense("intl", _INTL_LICENSE);
  _addNewLicense("package_info", _PACKAGE_INFO_LICENSE);
  _addNewLicense("pointycastle", _POINTYCASTLE_LICENSE);
  _addNewLicense("dynamic_theme", _DYNAMIC_THEME_LICENSE);
  _addNewLicense("flutterfire", _FLUTTERFIRE_LICENSE);
  _addNewLicense("firebase_core", _FIREBASE_CORE_LICENSE);
  _addNewLicense('asn1lib', _ASN1LIB_LICENSE);
  _addNewLicense('http', _HTTP_LICENSE);
  _addNewLicense('flutter_local_notifications#', _FLUTTER_LOCAL_NOTIFICATIONS);
  _addNewLicense('dart-mutex', _DART_MUTEX_LICENSE);
=======
Map<String, String> _licenseMap = {
  'privacyIDEA Authenticator': _PI_AUTHENTICATOR_LICENSE,
  'dart-hex': _DART_HEX_LICENSE,
  'dart-base32': _DART_BASE32_LICENSE,
  'otp': _DART_OTP_LICENSE,
  'dart-uuid': _DART_UUID_LICENSE,
  'json_serializabel': _JSON_SERIALIZABLE_LICENSE,
  'flutter_secure_storage': _FLUTTER_SECURE_STORAGE_LICENSE,
  'flutter_slidable': _FLUTTER_SLIDABLE_LICENSE,
  'intl': _INTL_LICENSE,
  'package_info': _PACKAGE_INFO_LICENSE,
  'pointycastle': _POINTYCASTLE_LICENSE,
  'dynamic_theme': _DYNAMIC_THEME_LICENSE,
  'flutterfire': _FLUTTERFIRE_LICENSE,
  // TODO The code was changed locally, license may have to be changed accordingly.
  'firebase_core': _FIREBASE_CORE_LICENSE,
  'asn1lib': _ASN1LIB_LICENSE,
  'http': _HTTP_LICENSE,
  'flutter_local_notifications#': _FLUTTER_LOCAL_NOTIFICATIONS_LICENSE,
  'flutterlifecyclehooks': _FLUTTER_LIFECYCLE_HOOKS_LICENSE,
  'streaming_shared_preferences': _STREAMING_SHARED_PREFERENCES_LICENSE,
  'url_launcher': _URL_LAUNCHER_LICENSE,
};

addAllLicenses() {
  _licenseMap.forEach((key, value) => _addNewLicense(key, value));
>>>>>>> 9f8e1512
}

_addNewLicense(String packageName, String licenseText) {
  LicenseRegistry.addLicense(() async* {
    yield LicenseEntryWithLineBreaks(<String>[packageName], licenseText);
  });
}

<<<<<<< HEAD
const String _DART_MUTEX_LICENSE = '''
Copyright (c) 2016, Hoylen Sue.
All rights reserved.

Redistribution and use in source and binary forms, with or without
modification, are permitted provided that the following conditions are met:
    * Redistributions of source code must retain the above copyright
      notice, this list of conditions and the following disclaimer.
    * Redistributions in binary form must reproduce the above copyright
      notice, this list of conditions and the following disclaimer in the
      documentation and/or other materials provided with the distribution.
    * Neither the name of the <organization> nor the
      names of its contributors may be used to endorse or promote products
      derived from this software without specific prior written permission.

THIS SOFTWARE IS PROVIDED BY THE COPYRIGHT HOLDERS AND CONTRIBUTORS "AS IS" AND
ANY EXPRESS OR IMPLIED WARRANTIES, INCLUDING, BUT NOT LIMITED TO, THE IMPLIED
WARRANTIES OF MERCHANTABILITY AND FITNESS FOR A PARTICULAR PURPOSE ARE
DISCLAIMED. IN NO EVENT SHALL <COPYRIGHT HOLDER> BE LIABLE FOR ANY
DIRECT, INDIRECT, INCIDENTAL, SPECIAL, EXEMPLARY, OR CONSEQUENTIAL DAMAGES
(INCLUDING, BUT NOT LIMITED TO, PROCUREMENT OF SUBSTITUTE GOODS OR SERVICES;
LOSS OF USE, DATA, OR PROFITS; OR BUSINESS INTERRUPTION) HOWEVER CAUSED AND
ON ANY THEORY OF LIABILITY, WHETHER IN CONTRACT, STRICT LIABILITY, OR TORT
(INCLUDING NEGLIGENCE OR OTHERWISE) ARISING IN ANY WAY OUT OF THE USE OF THIS
SOFTWARE, EVEN IF ADVISED OF THE POSSIBILITY OF SUCH DAMAGE.
 ''';

const String _FLUTTER_LOCAL_NOTIFICATIONS = '''
=======
const String _URL_LAUNCHER_LICENSE = '''
// Copyright 2017 The Chromium Authors. All rights reserved.
//
// Redistribution and use in source and binary forms, with or without
// modification, are permitted provided that the following conditions are
// met:
//
//    * Redistributions of source code must retain the above copyright
// notice, this list of conditions and the following disclaimer.
//    * Redistributions in binary form must reproduce the above
// copyright notice, this list of conditions and the following disclaimer
// in the documentation and/or other materials provided with the
// distribution.
//    * Neither the name of Google Inc. nor the names of its
// contributors may be used to endorse or promote products derived from
// this software without specific prior written permission.
//
// THIS SOFTWARE IS PROVIDED BY THE COPYRIGHT HOLDERS AND CONTRIBUTORS
// "AS IS" AND ANY EXPRESS OR IMPLIED WARRANTIES, INCLUDING, BUT NOT
// LIMITED TO, THE IMPLIED WARRANTIES OF MERCHANTABILITY AND FITNESS FOR
// A PARTICULAR PURPOSE ARE DISCLAIMED. IN NO EVENT SHALL THE COPYRIGHT
// OWNER OR CONTRIBUTORS BE LIABLE FOR ANY DIRECT, INDIRECT, INCIDENTAL,
// SPECIAL, EXEMPLARY, OR CONSEQUENTIAL DAMAGES (INCLUDING, BUT NOT
// LIMITED TO, PROCUREMENT OF SUBSTITUTE GOODS OR SERVICES; LOSS OF USE,
// DATA, OR PROFITS; OR BUSINESS INTERRUPTION) HOWEVER CAUSED AND ON ANY
// THEORY OF LIABILITY, WHETHER IN CONTRACT, STRICT LIABILITY, OR TORT
// (INCLUDING NEGLIGENCE OR OTHERWISE) ARISING IN ANY WAY OUT OF THE USE
// OF THIS SOFTWARE, EVEN IF ADVISED OF THE POSSIBILITY OF SUCH DAMAGE.
''';

const String _STREAMING_SHARED_PREFERENCES_LICENSE = '''
Copyright 2019 Iiro Krankka

Redistribution and use in source and binary forms, with or without modification, are permitted provided that the following conditions are met:

1. Redistributions of source code must retain the above copyright notice, this list of conditions and the following disclaimer.

2. Redistributions in binary form must reproduce the above copyright notice, this list of conditions and the following disclaimer in the documentation and/or other materials provided with the distribution.

THIS SOFTWARE IS PROVIDED BY THE COPYRIGHT HOLDERS AND CONTRIBUTORS "AS IS" AND ANY EXPRESS OR IMPLIED WARRANTIES, INCLUDING, BUT NOT LIMITED TO, THE IMPLIED WARRANTIES OF MERCHANTABILITY AND FITNESS FOR A PARTICULAR PURPOSE ARE DISCLAIMED. IN NO EVENT SHALL THE COPYRIGHT HOLDER OR CONTRIBUTORS BE LIABLE FOR ANY DIRECT, INDIRECT, INCIDENTAL, SPECIAL, EXEMPLARY, OR CONSEQUENTIAL DAMAGES (INCLUDING, BUT NOT LIMITED TO, PROCUREMENT OF SUBSTITUTE GOODS OR SERVICES; LOSS OF USE, DATA, OR PROFITS; OR BUSINESS INTERRUPTION) HOWEVER CAUSED AND ON ANY THEORY OF LIABILITY, WHETHER IN CONTRACT, STRICT LIABILITY, OR TORT (INCLUDING NEGLIGENCE OR OTHERWISE) ARISING IN ANY WAY OUT OF THE USE OF THIS SOFTWARE, EVEN IF ADVISED OF THE POSSIBILITY OF SUCH DAMAGE.
''';

const String _FLUTTER_LIFECYCLE_HOOKS_LICENSE = '''
Copyright <2020> <spideythewebhead>

Permission is hereby granted, free of charge, to any person obtaining a copy of this software and associated documentation files (the "Software"), to deal in the Software without restriction, including without limitation the rights to use, copy, modify, merge, publish, distribute, sublicense, and/or sell copies of the Software, and to permit persons to whom the Software is furnished to do so, subject to the following conditions:

The above copyright notice and this permission notice shall be included in all copies or substantial portions of the Software.

THE SOFTWARE IS PROVIDED "AS IS", WITHOUT WARRANTY OF ANY KIND, EXPRESS OR IMPLIED, INCLUDING BUT NOT LIMITED TO THE WARRANTIES OF MERCHANTABILITY, FITNESS FOR A PARTICULAR PURPOSE AND NONINFRINGEMENT. IN NO EVENT SHALL THE AUTHORS OR COPYRIGHT HOLDERS BE LIABLE FOR ANY CLAIM, DAMAGES OR OTHER LIABILITY, WHETHER IN AN ACTION OF CONTRACT, TORT OR OTHERWISE, ARISING FROM, OUT OF OR IN CONNECTION WITH THE SOFTWARE OR THE USE OR OTHER DEALINGS IN THE SOFTWARE.

''';

const String _FLUTTER_LOCAL_NOTIFICATIONS_LICENSE = '''
>>>>>>> 9f8e1512
Copyright 2018 Michael Bui. All rights reserved.

Redistribution and use in source and binary forms, with or without
modification, are permitted provided that the following conditions are
met:

   * Redistributions of source code must retain the above copyright
notice, this list of conditions and the following disclaimer.
   * Redistributions in binary form must reproduce the above
copyright notice, this list of conditions and the following disclaimer
in the documentation and/or other materials provided with the
distribution.
   * Neither the name of the copyright holder nor the names of its
contributors may be used to endorse or promote products derived from
this software without specific prior written permission.

THIS SOFTWARE IS PROVIDED BY THE COPYRIGHT HOLDERS AND CONTRIBUTORS
"AS IS" AND ANY EXPRESS OR IMPLIED WARRANTIES, INCLUDING, BUT NOT
LIMITED TO, THE IMPLIED WARRANTIES OF MERCHANTABILITY AND FITNESS FOR
A PARTICULAR PURPOSE ARE DISCLAIMED. IN NO EVENT SHALL THE COPYRIGHT
OWNER OR CONTRIBUTORS BE LIABLE FOR ANY DIRECT, INDIRECT, INCIDENTAL,
SPECIAL, EXEMPLARY, OR CONSEQUENTIAL DAMAGES (INCLUDING, BUT NOT
LIMITED TO, PROCUREMENT OF SUBSTITUTE GOODS OR SERVICES; LOSS OF USE,
DATA, OR PROFITS; OR BUSINESS INTERRUPTION) HOWEVER CAUSED AND ON ANY
THEORY OF LIABILITY, WHETHER IN CONTRACT, STRICT LIABILITY, OR TORT
(INCLUDING NEGLIGENCE OR OTHERWISE) ARISING IN ANY WAY OUT OF THE USE
OF THIS SOFTWARE, EVEN IF ADVISED OF THE POSSIBILITY OF SUCH DAMAGE.
''';

const String _HTTP_LICENSE = '''
Copyright 2014, the Dart project authors. All rights reserved.
Redistribution and use in source and binary forms, with or without
modification, are permitted provided that the following conditions are
met:

    * Redistributions of source code must retain the above copyright
      notice, this list of conditions and the following disclaimer.
    * Redistributions in binary form must reproduce the above
      copyright notice, this list of conditions and the following
      disclaimer in the documentation and/or other materials provided
      with the distribution.
    * Neither the name of Google Inc. nor the names of its
      contributors may be used to endorse or promote products derived
      from this software without specific prior written permission.

THIS SOFTWARE IS PROVIDED BY THE COPYRIGHT HOLDERS AND CONTRIBUTORS
"AS IS" AND ANY EXPRESS OR IMPLIED WARRANTIES, INCLUDING, BUT NOT
LIMITED TO, THE IMPLIED WARRANTIES OF MERCHANTABILITY AND FITNESS FOR
A PARTICULAR PURPOSE ARE DISCLAIMED. IN NO EVENT SHALL THE COPYRIGHT
OWNER OR CONTRIBUTORS BE LIABLE FOR ANY DIRECT, INDIRECT, INCIDENTAL,
SPECIAL, EXEMPLARY, OR CONSEQUENTIAL DAMAGES (INCLUDING, BUT NOT
LIMITED TO, PROCUREMENT OF SUBSTITUTE GOODS OR SERVICES; LOSS OF USE,
DATA, OR PROFITS; OR BUSINESS INTERRUPTION) HOWEVER CAUSED AND ON ANY
THEORY OF LIABILITY, WHETHER IN CONTRACT, STRICT LIABILITY, OR TORT
(INCLUDING NEGLIGENCE OR OTHERWISE) ARISING IN ANY WAY OUT OF THE USE
OF THIS SOFTWARE, EVEN IF ADVISED OF THE POSSIBILITY OF SUCH DAMAGE.
''';

const String _ASN1LIB_LICENSE = '''
http://opensource.org/licenses/BSD-3-Clause
Copyright (c) 2015, Warren Strange
All rights reserved.

Redistribution and use in source and binary forms, with or without modification,
are permitted provided that the following conditions are met:

 - Redistributions of source code must retain the above copyright notice,
   this list of conditions and the following disclaimer.

 - Redistributions in binary form must reproduce the above copyright notice,
   this list of conditions and the following disclaimer in the documentation
   and/or other materials provided with the distribution.

THIS SOFTWARE IS PROVIDED BY THE COPYRIGHT HOLDERS AND CONTRIBUTORS "AS IS" AND
ANY EXPRESS OR IMPLIED WARRANTIES, INCLUDING, BUT NOT LIMITED TO, THE IMPLIED
WARRANTIES OF MERCHANTABILITY AND FITNESS FOR A PARTICULAR PURPOSE ARE
DISCLAIMED. IN NO EVENT SHALL THE COPYRIGHT HOLDER OR CONTRIBUTORS BE LIABLE FOR
ANY DIRECT, INDIRECT, INCIDENTAL, SPECIAL, EXEMPLARY, OR CONSEQUENTIAL DAMAGES
(INCLUDING, BUT NOT LIMITED TO, PROCUREMENT OF SUBSTITUTE GOODS OR SERVICES;
LOSS OF USE, DATA, OR PROFITS; OR BUSINESS INTERRUPTION) HOWEVER CAUSED AND ON
ANY THEORY OF LIABILITY, WHETHER IN CONTRACT, STRICT LIABILITY, OR TORT
(INCLUDING NEGLIGENCE OR OTHERWISE) ARISING IN ANY WAY OUT OF THE USE OF THIS
SOFTWARE, EVEN IF ADVISED OF THE POSSIBILITY OF SUCH DAMAGE. 
''';

const String _FIREBASE_CORE_LICENSE = '''
// Copyright 2017 The Chromium Authors. All rights reserved.
//
// Redistribution and use in source and binary forms, with or without
// modification, are permitted provided that the following conditions are
// met:
//
//    * Redistributions of source code must retain the above copyright
// notice, this list of conditions and the following disclaimer.
//    * Redistributions in binary form must reproduce the above
// copyright notice, this list of conditions and the following disclaimer
// in the documentation and/or other materials provided with the
// distribution.
//    * Neither the name of Google Inc. nor the names of its
// contributors may be used to endorse or promote products derived from
// this software without specific prior written permission.
//
// THIS SOFTWARE IS PROVIDED BY THE COPYRIGHT HOLDERS AND CONTRIBUTORS
// "AS IS" AND ANY EXPRESS OR IMPLIED WARRANTIES, INCLUDING, BUT NOT
// LIMITED TO, THE IMPLIED WARRANTIES OF MERCHANTABILITY AND FITNESS FOR
// A PARTICULAR PURPOSE ARE DISCLAIMED. IN NO EVENT SHALL THE COPYRIGHT
// OWNER OR CONTRIBUTORS BE LIABLE FOR ANY DIRECT, INDIRECT, INCIDENTAL,
// SPECIAL, EXEMPLARY, OR CONSEQUENTIAL DAMAGES (INCLUDING, BUT NOT
// LIMITED TO, PROCUREMENT OF SUBSTITUTE GOODS OR SERVICES; LOSS OF USE,
// DATA, OR PROFITS; OR BUSINESS INTERRUPTION) HOWEVER CAUSED AND ON ANY
// THEORY OF LIABILITY, WHETHER IN CONTRACT, STRICT LIABILITY, OR TORT
// (INCLUDING NEGLIGENCE OR OTHERWISE) ARISING IN ANY WAY OUT OF THE USE
// OF THIS SOFTWARE, EVEN IF ADVISED OF THE POSSIBILITY OF SUCH DAMAGE.
''';
const String _FLUTTERFIRE_LICENSE = '''
Copyright 2017 The Chromium Authors. All rights reserved.

Redistribution and use in source and binary forms, with or without
modification, are permitted provided that the following conditions are
met:

   * Redistributions of source code must retain the above copyright
notice, this list of conditions and the following disclaimer.
   * Redistributions in binary form must reproduce the above
copyright notice, this list of conditions and the following disclaimer
in the documentation and/or other materials provided with the
distribution.
   * Neither the name of Google Inc. nor the names of its
contributors may be used to endorse or promote products derived from
this software without specific prior written permission.

THIS SOFTWARE IS PROVIDED BY THE COPYRIGHT HOLDERS AND CONTRIBUTORS
"AS IS" AND ANY EXPRESS OR IMPLIED WARRANTIES, INCLUDING, BUT NOT
LIMITED TO, THE IMPLIED WARRANTIES OF MERCHANTABILITY AND FITNESS FOR
A PARTICULAR PURPOSE ARE DISCLAIMED. IN NO EVENT SHALL THE COPYRIGHT
OWNER OR CONTRIBUTORS BE LIABLE FOR ANY DIRECT, INDIRECT, INCIDENTAL,
SPECIAL, EXEMPLARY, OR CONSEQUENTIAL DAMAGES (INCLUDING, BUT NOT
LIMITED TO, PROCUREMENT OF SUBSTITUTE GOODS OR SERVICES; LOSS OF USE,
DATA, OR PROFITS; OR BUSINESS INTERRUPTION) HOWEVER CAUSED AND ON ANY
THEORY OF LIABILITY, WHETHER IN CONTRACT, STRICT LIABILITY, OR TORT
(INCLUDING NEGLIGENCE OR OTHERWISE) ARISING IN ANY WAY OUT OF THE USE
OF THIS SOFTWARE, EVEN IF ADVISED OF THE POSSIBILITY OF SUCH DAMAGE.
''';
const String _DYNAMIC_THEME_LICENSE = '''
MIT License

Copyright (c) 2019 Norbert Kozsir

Permission is hereby granted, free of charge, to any person obtaining a copy
of this software and associated documentation files (the "Software"), to deal
in the Software without restriction, including without limitation the rights
to use, copy, modify, merge, publish, distribute, sublicense, and/or sell
copies of the Software, and to permit persons to whom the Software is
furnished to do so, subject to the following conditions:

The above copyright notice and this permission notice shall be included in all
copies or substantial portions of the Software.

THE SOFTWARE IS PROVIDED "AS IS", WITHOUT WARRANTY OF ANY KIND, EXPRESS OR
IMPLIED, INCLUDING BUT NOT LIMITED TO THE WARRANTIES OF MERCHANTABILITY,
FITNESS FOR A PARTICULAR PURPOSE AND NONINFRINGEMENT. IN NO EVENT SHALL THE
AUTHORS OR COPYRIGHT HOLDERS BE LIABLE FOR ANY CLAIM, DAMAGES OR OTHER
LIABILITY, WHETHER IN AN ACTION OF CONTRACT, TORT OR OTHERWISE, ARISING FROM,
OUT OF OR IN CONNECTION WITH THE SOFTWARE OR THE USE OR OTHER DEALINGS IN THE
SOFTWARE.
''';
const String _PI_AUTHENTICATOR_LICENSE = '''

                                 Apache License
                           Version 2.0, January 2004
                        http://www.apache.org/licenses/

   TERMS AND CONDITIONS FOR USE, REPRODUCTION, AND DISTRIBUTION

   1. Definitions.

      "License" shall mean the terms and conditions for use, reproduction,
      and distribution as defined by Sections 1 through 9 of this document.

      "Licensor" shall mean the copyright owner or entity authorized by
      the copyright owner that is granting the License.

      "Legal Entity" shall mean the union of the acting entity and all
      other entities that control, are controlled by, or are under common
      control with that entity. For the purposes of this definition,
      "control" means (i) the power, direct or indirect, to cause the
      direction or management of such entity, whether by contract or
      otherwise, or (ii) ownership of fifty percent (50%) or more of the
      outstanding shares, or (iii) beneficial ownership of such entity.

      "You" (or "Your") shall mean an individual or Legal Entity
      exercising permissions granted by this License.

      "Source" form shall mean the preferred form for making modifications,
      including but not limited to software source code, documentation
      source, and configuration files.

      "Object" form shall mean any form resulting from mechanical
      transformation or translation of a Source form, including but
      not limited to compiled object code, generated documentation,
      and conversions to other media types.

      "Work" shall mean the work of authorship, whether in Source or
      Object form, made available under the License, as indicated by a
      copyright notice that is included in or attached to the work
      (an example is provided in the Appendix below).

      "Derivative Works" shall mean any work, whether in Source or Object
      form, that is based on (or derived from) the Work and for which the
      editorial revisions, annotations, elaborations, or other modifications
      represent, as a whole, an original work of authorship. For the purposes
      of this License, Derivative Works shall not include works that remain
      separable from, or merely link (or bind by name) to the interfaces of,
      the Work and Derivative Works thereof.

      "Contribution" shall mean any work of authorship, including
      the original version of the Work and any modifications or additions
      to that Work or Derivative Works thereof, that is intentionally
      submitted to Licensor for inclusion in the Work by the copyright owner
      or by an individual or Legal Entity authorized to submit on behalf of
      the copyright owner. For the purposes of this definition, "submitted"
      means any form of electronic, verbal, or written communication sent
      to the Licensor or its representatives, including but not limited to
      communication on electronic mailing lists, source code control systems,
      and issue tracking systems that are managed by, or on behalf of, the
      Licensor for the purpose of discussing and improving the Work, but
      excluding communication that is conspicuously marked or otherwise
      designated in writing by the copyright owner as "Not a Contribution."

      "Contributor" shall mean Licensor and any individual or Legal Entity
      on behalf of whom a Contribution has been received by Licensor and
      subsequently incorporated within the Work.

   2. Grant of Copyright License. Subject to the terms and conditions of
      this License, each Contributor hereby grants to You a perpetual,
      worldwide, non-exclusive, no-charge, royalty-free, irrevocable
      copyright license to reproduce, prepare Derivative Works of,
      publicly display, publicly perform, sublicense, and distribute the
      Work and such Derivative Works in Source or Object form.

   3. Grant of Patent License. Subject to the terms and conditions of
      this License, each Contributor hereby grants to You a perpetual,
      worldwide, non-exclusive, no-charge, royalty-free, irrevocable
      (except as stated in this section) patent license to make, have made,
      use, offer to sell, sell, import, and otherwise transfer the Work,
      where such license applies only to those patent claims licensable
      by such Contributor that are necessarily infringed by their
      Contribution(s) alone or by combination of their Contribution(s)
      with the Work to which such Contribution(s) was submitted. If You
      institute patent litigation against any entity (including a
      cross-claim or counterclaim in a lawsuit) alleging that the Work
      or a Contribution incorporated within the Work constitutes direct
      or contributory patent infringement, then any patent licenses
      granted to You under this License for that Work shall terminate
      as of the date such litigation is filed.

   4. Redistribution. You may reproduce and distribute copies of the
      Work or Derivative Works thereof in any medium, with or without
      modifications, and in Source or Object form, provided that You
      meet the following conditions:

      (a) You must give any other recipients of the Work or
          Derivative Works a copy of this License; and

      (b) You must cause any modified files to carry prominent notices
          stating that You changed the files; and

      (c) You must retain, in the Source form of any Derivative Works
          that You distribute, all copyright, patent, trademark, and
          attribution notices from the Source form of the Work,
          excluding those notices that do not pertain to any part of
          the Derivative Works; and

      (d) If the Work includes a "NOTICE" text file as part of its
          distribution, then any Derivative Works that You distribute must
          include a readable copy of the attribution notices contained
          within such NOTICE file, excluding those notices that do not
          pertain to any part of the Derivative Works, in at least one
          of the following places: within a NOTICE text file distributed
          as part of the Derivative Works; within the Source form or
          documentation, if provided along with the Derivative Works; or,
          within a display generated by the Derivative Works, if and
          wherever such third-party notices normally appear. The contents
          of the NOTICE file are for informational purposes only and
          do not modify the License. You may add Your own attribution
          notices within Derivative Works that You distribute, alongside
          or as an addendum to the NOTICE text from the Work, provided
          that such additional attribution notices cannot be construed
          as modifying the License.

      You may add Your own copyright statement to Your modifications and
      may provide additional or different license terms and conditions
      for use, reproduction, or distribution of Your modifications, or
      for any such Derivative Works as a whole, provided Your use,
      reproduction, and distribution of the Work otherwise complies with
      the conditions stated in this License.

   5. Submission of Contributions. Unless You explicitly state otherwise,
      any Contribution intentionally submitted for inclusion in the Work
      by You to the Licensor shall be under the terms and conditions of
      this License, without any additional terms or conditions.
      Notwithstanding the above, nothing herein shall supersede or modify
      the terms of any separate license agreement you may have executed
      with Licensor regarding such Contributions.

   6. Trademarks. This License does not grant permission to use the trade
      names, trademarks, service marks, or product names of the Licensor,
      except as required for reasonable and customary use in describing the
      origin of the Work and reproducing the content of the NOTICE file.

   7. Disclaimer of Warranty. Unless required by applicable law or
      agreed to in writing, Licensor provides the Work (and each
      Contributor provides its Contributions) on an "AS IS" BASIS,
      WITHOUT WARRANTIES OR CONDITIONS OF ANY KIND, either express or
      implied, including, without limitation, any warranties or conditions
      of TITLE, NON-INFRINGEMENT, MERCHANTABILITY, or FITNESS FOR A
      PARTICULAR PURPOSE. You are solely responsible for determining the
      appropriateness of using or redistributing the Work and assume any
      risks associated with Your exercise of permissions under this License.

   8. Limitation of Liability. In no event and under no legal theory,
      whether in tort (including negligence), contract, or otherwise,
      unless required by applicable law (such as deliberate and grossly
      negligent acts) or agreed to in writing, shall any Contributor be
      liable to You for damages, including any direct, indirect, special,
      incidental, or consequential damages of any character arising as a
      result of this License or out of the use or inability to use the
      Work (including but not limited to damages for loss of goodwill,
      work stoppage, computer failure or malfunction, or any and all
      other commercial damages or losses), even if such Contributor
      has been advised of the possibility of such damages.

   9. Accepting Warranty or Additional Liability. While redistributing
      the Work or Derivative Works thereof, You may choose to offer,
      and charge a fee for, acceptance of support, warranty, indemnity,
      or other liability obligations and/or rights consistent with this
      License. However, in accepting such obligations, You may act only
      on Your own behalf and on Your sole responsibility, not on behalf
      of any other Contributor, and only if You agree to indemnify,
      defend, and hold each Contributor harmless for any liability
      incurred by, or claims asserted against, such Contributor by reason
      of your accepting any such warranty or additional liability.

   END OF TERMS AND CONDITIONS''';
const String _DART_HEX_LICENSE = '''

The MIT License (MIT)

Copyright (c) 2016 Dartcoin

Permission is hereby granted, free of charge, to any person obtaining a copy
of this software and associated documentation files (the "Software"), to deal
in the Software without restriction, including without limitation the rights
to use, copy, modify, merge, publish, distribute, sublicense, and/or sell
copies of the Software, and to permit persons to whom the Software is
furnished to do so, subject to the following conditions:

The above copyright notice and this permission notice shall be included in all
copies or substantial portions of the Software.

THE SOFTWARE IS PROVIDED "AS IS", WITHOUT WARRANTY OF ANY KIND, EXPRESS OR
IMPLIED, INCLUDING BUT NOT LIMITED TO THE WARRANTIES OF MERCHANTABILITY,
FITNESS FOR A PARTICULAR PURPOSE AND NONINFRINGEMENT. IN NO EVENT SHALL THE
AUTHORS OR COPYRIGHT HOLDERS BE LIABLE FOR ANY CLAIM, DAMAGES OR OTHER
LIABILITY, WHETHER IN AN ACTION OF CONTRACT, TORT OR OTHERWISE, ARISING FROM,
OUT OF OR IN CONNECTION WITH THE SOFTWARE OR THE USE OR OTHER DEALINGS IN THE
SOFTWARE.
''';
const String _DART_BASE32_LICENSE = ''' Copyright (c) 2012 Yulian Kuncheff

Permission is hereby granted, free of charge, to any person obtaining a copy of this software and associated documentation files (the "Software"), to deal in the Software without restriction, including without limitation the rights to use, copy, modify, merge, publish, distribute, sublicense, and/or sell copies of the Software, and to permit persons to whom the Software is furnished to do so, subject to the following conditions:

The above copyright notice and this permission notice shall be included in all copies or substantial portions of the Software.

THE SOFTWARE IS PROVIDED "AS IS", WITHOUT WARRANTY OF ANY KIND, EXPRESS OR IMPLIED, INCLUDING BUT NOT LIMITED TO THE WARRANTIES OF MERCHANTABILITY, FITNESS FOR A PARTICULAR PURPOSE AND NONINFRINGEMENT. IN NO EVENT SHALL THE AUTHORS OR COPYRIGHT HOLDERS BE LIABLE FOR ANY CLAIM, DAMAGES OR OTHER LIABILITY, WHETHER IN AN ACTION OF CONTRACT, TORT OR OTHERWISE, ARISING FROM, OUT OF OR IN CONNECTION WITH THE SOFTWARE OR THE USE OR OTHER DEALINGS IN THE SOFTWARE.''';
const String _DART_OTP_LICENSE = ''' Copyright (c) 2012 Yulian Kuncheff

Permission is hereby granted, free of charge, to any person obtaining a copy of this software and associated documentation files (the "Software"), to deal in the Software without restriction, including without limitation the rights to use, copy, modify, merge, publish, distribute, sublicense, and/or sell copies of the Software, and to permit persons to whom the Software is furnished to do so, subject to the following conditions:

The above copyright notice and this permission notice shall be included in all copies or substantial portions of the Software.

THE SOFTWARE IS PROVIDED "AS IS", WITHOUT WARRANTY OF ANY KIND, EXPRESS OR IMPLIED, INCLUDING BUT NOT LIMITED TO THE WARRANTIES OF MERCHANTABILITY, FITNESS FOR A PARTICULAR PURPOSE AND NONINFRINGEMENT. IN NO EVENT SHALL THE AUTHORS OR COPYRIGHT HOLDERS BE LIABLE FOR ANY CLAIM, DAMAGES OR OTHER LIABILITY, WHETHER IN AN ACTION OF CONTRACT, TORT OR OTHERWISE, ARISING FROM, OUT OF OR IN CONNECTION WITH THE SOFTWARE OR THE USE OR OTHER DEALINGS IN THE SOFTWARE.''';
const String _DART_UUID_LICENSE = ''' Copyright (c) 2012 Yulian Kuncheff

Permission is hereby granted, free of charge, to any person obtaining a copy of this software and associated documentation files (the "Software"), to deal in the Software without restriction, including without limitation the rights to use, copy, modify, merge, publish, distribute, sublicense, and/or sell copies of the Software, and to permit persons to whom the Software is furnished to do so, subject to the following conditions:

The above copyright notice and this permission notice shall be included in all copies or substantial portions of the Software.

THE SOFTWARE IS PROVIDED "AS IS", WITHOUT WARRANTY OF ANY KIND, EXPRESS OR IMPLIED, INCLUDING BUT NOT LIMITED TO THE WARRANTIES OF MERCHANTABILITY, FITNESS FOR A PARTICULAR PURPOSE AND NONINFRINGEMENT. IN NO EVENT SHALL THE AUTHORS OR COPYRIGHT HOLDERS BE LIABLE FOR ANY CLAIM, DAMAGES OR OTHER LIABILITY, WHETHER IN AN ACTION OF CONTRACT, TORT OR OTHERWISE, ARISING FROM, OUT OF OR IN CONNECTION WITH THE SOFTWARE OR THE USE OR OTHER DEALINGS IN THE SOFTWARE.''';
const String _JSON_SERIALIZABLE_LICENSE = '''
Copyright 2017, the Dart project authors. All rights reserved.
Redistribution and use in source and binary forms, with or without
modification, are permitted provided that the following conditions are
met:

    * Redistributions of source code must retain the above copyright
      notice, this list of conditions and the following disclaimer.
    * Redistributions in binary form must reproduce the above
      copyright notice, this list of conditions and the following
      disclaimer in the documentation and/or other materials provided
      with the distribution.
    * Neither the name of Google Inc. nor the names of its
      contributors may be used to endorse or promote products derived
      from this software without specific prior written permission.

THIS SOFTWARE IS PROVIDED BY THE COPYRIGHT HOLDERS AND CONTRIBUTORS
"AS IS" AND ANY EXPRESS OR IMPLIED WARRANTIES, INCLUDING, BUT NOT
LIMITED TO, THE IMPLIED WARRANTIES OF MERCHANTABILITY AND FITNESS FOR
A PARTICULAR PURPOSE ARE DISCLAIMED. IN NO EVENT SHALL THE COPYRIGHT
OWNER OR CONTRIBUTORS BE LIABLE FOR ANY DIRECT, INDIRECT, INCIDENTAL,
SPECIAL, EXEMPLARY, OR CONSEQUENTIAL DAMAGES (INCLUDING, BUT NOT
LIMITED TO, PROCUREMENT OF SUBSTITUTE GOODS OR SERVICES; LOSS OF USE,
DATA, OR PROFITS; OR BUSINESS INTERRUPTION) HOWEVER CAUSED AND ON ANY
THEORY OF LIABILITY, WHETHER IN CONTRACT, STRICT LIABILITY, OR TORT
(INCLUDING NEGLIGENCE OR OTHERWISE) ARISING IN ANY WAY OUT OF THE USE
OF THIS SOFTWARE, EVEN IF ADVISED OF THE POSSIBILITY OF SUCH DAMAGE.''';
const String _FLUTTER_SECURE_STORAGE_LICENSE = '''
// Copyright 2017 Your Company. All rights reserved.
//
// Redistribution and use in source and binary forms, with or without
// modification, are permitted provided that the following conditions are
// met:
//
//    * Redistributions of source code must retain the above copyright
// notice, this list of conditions and the following disclaimer.
//    * Redistributions in binary form must reproduce the above
// copyright notice, this list of conditions and the following disclaimer
// in the documentation and/or other materials provided with the
// distribution.
//    * Neither the name of Your Company nor the names of its
// contributors may be used to endorse or promote products derived from
// this software without specific prior written permission.
//
// THIS SOFTWARE IS PROVIDED BY THE COPYRIGHT HOLDERS AND CONTRIBUTORS
// "AS IS" AND ANY EXPRESS OR IMPLIED WARRANTIES, INCLUDING, BUT NOT
// LIMITED TO, THE IMPLIED WARRANTIES OF MERCHANTABILITY AND FITNESS FOR
// A PARTICULAR PURPOSE ARE DISCLAIMED. IN NO EVENT SHALL THE COPYRIGHT
// OWNER OR CONTRIBUTORS BE LIABLE FOR ANY DIRECT, INDIRECT, INCIDENTAL,
// SPECIAL, EXEMPLARY, OR CONSEQUENTIAL DAMAGES (INCLUDING, BUT NOT
// LIMITED TO, PROCUREMENT OF SUBSTITUTE GOODS OR SERVICES; LOSS OF USE,
// DATA, OR PROFITS; OR BUSINESS INTERRUPTION) HOWEVER CAUSED AND ON ANY
// THEORY OF LIABILITY, WHETHER IN CONTRACT, STRICT LIABILITY, OR TORT
// (INCLUDING NEGLIGENCE OR OTHERWISE) ARISING IN ANY WAY OUT OF THE USE
// OF THIS SOFTWARE, EVEN IF ADVISED OF THE POSSIBILITY OF SUCH DAMAGE.''';
const String _FLUTTER_SLIDABLE_LICENSE = '''
MIT License

Copyright (c) 2018 Romain Rastel

Permission is hereby granted, free of charge, to any person obtaining a copy
of this software and associated documentation files (the "Software"), to deal
in the Software without restriction, including without limitation the rights
to use, copy, modify, merge, publish, distribute, sublicense, and/or sell
copies of the Software, and to permit persons to whom the Software is
furnished to do so, subject to the following conditions:

The above copyright notice and this permission notice shall be included in all
copies or substantial portions of the Software.

THE SOFTWARE IS PROVIDED "AS IS", WITHOUT WARRANTY OF ANY KIND, EXPRESS OR
IMPLIED, INCLUDING BUT NOT LIMITED TO THE WARRANTIES OF MERCHANTABILITY,
FITNESS FOR A PARTICULAR PURPOSE AND NONINFRINGEMENT. IN NO EVENT SHALL THE
AUTHORS OR COPYRIGHT HOLDERS BE LIABLE FOR ANY CLAIM, DAMAGES OR OTHER
LIABILITY, WHETHER IN AN ACTION OF CONTRACT, TORT OR OTHERWISE, ARISING FROM,
OUT OF OR IN CONNECTION WITH THE SOFTWARE OR THE USE OR OTHER DEALINGS IN THE
SOFTWARE.''';
const String _INTL_LICENSE = '''
Copyright 2013, the Dart project authors. All rights reserved.
Redistribution and use in source and binary forms, with or without
modification, are permitted provided that the following conditions are
met:

    * Redistributions of source code must retain the above copyright
      notice, this list of conditions and the following disclaimer.
    * Redistributions in binary form must reproduce the above
      copyright notice, this list of conditions and the following
      disclaimer in the documentation and/or other materials provided
      with the distribution.
    * Neither the name of Google Inc. nor the names of its
      contributors may be used to endorse or promote products derived
      from this software without specific prior written permission.

THIS SOFTWARE IS PROVIDED BY THE COPYRIGHT HOLDERS AND CONTRIBUTORS
"AS IS" AND ANY EXPRESS OR IMPLIED WARRANTIES, INCLUDING, BUT NOT
LIMITED TO, THE IMPLIED WARRANTIES OF MERCHANTABILITY AND FITNESS FOR
A PARTICULAR PURPOSE ARE DISCLAIMED. IN NO EVENT SHALL THE COPYRIGHT
OWNER OR CONTRIBUTORS BE LIABLE FOR ANY DIRECT, INDIRECT, INCIDENTAL,
SPECIAL, EXEMPLARY, OR CONSEQUENTIAL DAMAGES (INCLUDING, BUT NOT
LIMITED TO, PROCUREMENT OF SUBSTITUTE GOODS OR SERVICES; LOSS OF USE,
DATA, OR PROFITS; OR BUSINESS INTERRUPTION) HOWEVER CAUSED AND ON ANY
THEORY OF LIABILITY, WHETHER IN CONTRACT, STRICT LIABILITY, OR TORT
(INCLUDING NEGLIGENCE OR OTHERWISE) ARISING IN ANY WAY OUT OF THE USE
OF THIS SOFTWARE, EVEN IF ADVISED OF THE POSSIBILITY OF SUCH DAMAGE.
''';
const String _PACKAGE_INFO_LICENSE =
    ''' Copyright 2017 The Chromium Authors. All rights reserved.

Redistribution and use in source and binary forms, with or without
modification, are permitted provided that the following conditions are
met:

   * Redistributions of source code must retain the above copyright
notice, this list of conditions and the following disclaimer.
   * Redistributions in binary form must reproduce the above
copyright notice, this list of conditions and the following disclaimer
in the documentation and/or other materials provided with the
distribution.
   * Neither the name of Google Inc. nor the names of its
contributors may be used to endorse or promote products derived from
this software without specific prior written permission.

THIS SOFTWARE IS PROVIDED BY THE COPYRIGHT HOLDERS AND CONTRIBUTORS
"AS IS" AND ANY EXPRESS OR IMPLIED WARRANTIES, INCLUDING, BUT NOT
LIMITED TO, THE IMPLIED WARRANTIES OF MERCHANTABILITY AND FITNESS FOR
A PARTICULAR PURPOSE ARE DISCLAIMED. IN NO EVENT SHALL THE COPYRIGHT
OWNER OR CONTRIBUTORS BE LIABLE FOR ANY DIRECT, INDIRECT, INCIDENTAL,
SPECIAL, EXEMPLARY, OR CONSEQUENTIAL DAMAGES (INCLUDING, BUT NOT
LIMITED TO, PROCUREMENT OF SUBSTITUTE GOODS OR SERVICES; LOSS OF USE,
DATA, OR PROFITS; OR BUSINESS INTERRUPTION) HOWEVER CAUSED AND ON ANY
THEORY OF LIABILITY, WHETHER IN CONTRACT, STRICT LIABILITY, OR TORT
(INCLUDING NEGLIGENCE OR OTHERWISE) ARISING IN ANY WAY OUT OF THE USE
OF THIS SOFTWARE, EVEN IF ADVISED OF THE POSSIBILITY OF SUCH DAMAGE.''';
const String _POINTYCASTLE_LICENSE = '''
Copyright (c) 2000 - 2019 The Legion of the Bouncy Castle Inc. (https://www.bouncycastle.org)

Permission is hereby granted, free of charge, to any person obtaining a copy of
this software and associated documentation files (the "Software"), to deal in
the Software without restriction, including without limitation the rights to
use, copy, modify, merge, publish, distribute, sublicense, and/or sell copies
of the Software, and to permit persons to whom the Software is furnished to do
so, subject to the following conditions:

The above copyright notice and this permission notice shall be included in all
copies or substantial portions of the Software.

THE SOFTWARE IS PROVIDED "AS IS", WITHOUT WARRANTY OF ANY KIND, EXPRESS OR
IMPLIED, INCLUDING BUT NOT LIMITED TO THE WARRANTIES OF MERCHANTABILITY, FITNESS
FOR A PARTICULAR PURPOSE AND NONINFRINGEMENT. IN NO EVENT SHALL THE AUTHORS OR
COPYRIGHT HOLDERS BE LIABLE FOR ANY CLAIM, DAMAGES OR OTHER LIABILITY, WHETHER
IN AN ACTION OF CONTRACT, TORT OR OTHERWISE, ARISING FROM, OUT OF OR IN
CONNECTION WITH THE SOFTWARE OR THE USE OR OTHER DEALINGS IN THE SOFTWARE.

''';<|MERGE_RESOLUTION|>--- conflicted
+++ resolved
@@ -3,11 +3,7 @@
 
   Authors: Timo Sturm <timo.sturm@netknights.it>
 
-<<<<<<< HEAD
   Copyright (c) 2017-2021 NetKnights GmbH
-=======
-  Copyright (c) 2017-2020 NetKnights GmbH
->>>>>>> 9f8e1512
 
   Licensed under the Apache License, Version 2.0 (the "License");
   you may not use this file except in compliance with the License.
@@ -32,27 +28,6 @@
   LicenseRegistry.reset();
 }
 
-<<<<<<< HEAD
-addAllLicenses() {
-  _addNewLicense("privacyIDEA Authenticator", _PI_AUTHENTICATOR_LICENSE);
-  _addNewLicense("dart-hex", _DART_HEX_LICENSE);
-  _addNewLicense("dart-base32", _DART_BASE32_LICENSE);
-  _addNewLicense("otp", _DART_OTP_LICENSE);
-  _addNewLicense("dart-uuid", _DART_UUID_LICENSE);
-  _addNewLicense("json_serializabel", _JSON_SERIALIZABLE_LICENSE);
-  _addNewLicense("flutter_secure_storage", _FLUTTER_SECURE_STORAGE_LICENSE);
-  _addNewLicense("flutter_slidable", _FLUTTER_SLIDABLE_LICENSE);
-  _addNewLicense("intl", _INTL_LICENSE);
-  _addNewLicense("package_info", _PACKAGE_INFO_LICENSE);
-  _addNewLicense("pointycastle", _POINTYCASTLE_LICENSE);
-  _addNewLicense("dynamic_theme", _DYNAMIC_THEME_LICENSE);
-  _addNewLicense("flutterfire", _FLUTTERFIRE_LICENSE);
-  _addNewLicense("firebase_core", _FIREBASE_CORE_LICENSE);
-  _addNewLicense('asn1lib', _ASN1LIB_LICENSE);
-  _addNewLicense('http', _HTTP_LICENSE);
-  _addNewLicense('flutter_local_notifications#', _FLUTTER_LOCAL_NOTIFICATIONS);
-  _addNewLicense('dart-mutex', _DART_MUTEX_LICENSE);
-=======
 Map<String, String> _licenseMap = {
   'privacyIDEA Authenticator': _PI_AUTHENTICATOR_LICENSE,
   'dart-hex': _DART_HEX_LICENSE,
@@ -75,11 +50,11 @@
   'flutterlifecyclehooks': _FLUTTER_LIFECYCLE_HOOKS_LICENSE,
   'streaming_shared_preferences': _STREAMING_SHARED_PREFERENCES_LICENSE,
   'url_launcher': _URL_LAUNCHER_LICENSE,
+  'dart_mutex': _DART_MUTEX_LICENSE,
 };
 
 addAllLicenses() {
   _licenseMap.forEach((key, value) => _addNewLicense(key, value));
->>>>>>> 9f8e1512
 }
 
 _addNewLicense(String packageName, String licenseText) {
@@ -88,7 +63,59 @@
   });
 }
 
-<<<<<<< HEAD
+const String _URL_LAUNCHER_LICENSE = '''
+// Copyright 2017 The Chromium Authors. All rights reserved.
+//
+// Redistribution and use in source and binary forms, with or without
+// modification, are permitted provided that the following conditions are
+// met:
+//
+//    * Redistributions of source code must retain the above copyright
+// notice, this list of conditions and the following disclaimer.
+//    * Redistributions in binary form must reproduce the above
+// copyright notice, this list of conditions and the following disclaimer
+// in the documentation and/or other materials provided with the
+// distribution.
+//    * Neither the name of Google Inc. nor the names of its
+// contributors may be used to endorse or promote products derived from
+// this software without specific prior written permission.
+//
+// THIS SOFTWARE IS PROVIDED BY THE COPYRIGHT HOLDERS AND CONTRIBUTORS
+// "AS IS" AND ANY EXPRESS OR IMPLIED WARRANTIES, INCLUDING, BUT NOT
+// LIMITED TO, THE IMPLIED WARRANTIES OF MERCHANTABILITY AND FITNESS FOR
+// A PARTICULAR PURPOSE ARE DISCLAIMED. IN NO EVENT SHALL THE COPYRIGHT
+// OWNER OR CONTRIBUTORS BE LIABLE FOR ANY DIRECT, INDIRECT, INCIDENTAL,
+// SPECIAL, EXEMPLARY, OR CONSEQUENTIAL DAMAGES (INCLUDING, BUT NOT
+// LIMITED TO, PROCUREMENT OF SUBSTITUTE GOODS OR SERVICES; LOSS OF USE,
+// DATA, OR PROFITS; OR BUSINESS INTERRUPTION) HOWEVER CAUSED AND ON ANY
+// THEORY OF LIABILITY, WHETHER IN CONTRACT, STRICT LIABILITY, OR TORT
+// (INCLUDING NEGLIGENCE OR OTHERWISE) ARISING IN ANY WAY OUT OF THE USE
+// OF THIS SOFTWARE, EVEN IF ADVISED OF THE POSSIBILITY OF SUCH DAMAGE.
+''';
+
+const String _STREAMING_SHARED_PREFERENCES_LICENSE = '''
+Copyright 2019 Iiro Krankka
+
+Redistribution and use in source and binary forms, with or without modification, are permitted provided that the following conditions are met:
+
+1. Redistributions of source code must retain the above copyright notice, this list of conditions and the following disclaimer.
+
+2. Redistributions in binary form must reproduce the above copyright notice, this list of conditions and the following disclaimer in the documentation and/or other materials provided with the distribution.
+
+THIS SOFTWARE IS PROVIDED BY THE COPYRIGHT HOLDERS AND CONTRIBUTORS "AS IS" AND ANY EXPRESS OR IMPLIED WARRANTIES, INCLUDING, BUT NOT LIMITED TO, THE IMPLIED WARRANTIES OF MERCHANTABILITY AND FITNESS FOR A PARTICULAR PURPOSE ARE DISCLAIMED. IN NO EVENT SHALL THE COPYRIGHT HOLDER OR CONTRIBUTORS BE LIABLE FOR ANY DIRECT, INDIRECT, INCIDENTAL, SPECIAL, EXEMPLARY, OR CONSEQUENTIAL DAMAGES (INCLUDING, BUT NOT LIMITED TO, PROCUREMENT OF SUBSTITUTE GOODS OR SERVICES; LOSS OF USE, DATA, OR PROFITS; OR BUSINESS INTERRUPTION) HOWEVER CAUSED AND ON ANY THEORY OF LIABILITY, WHETHER IN CONTRACT, STRICT LIABILITY, OR TORT (INCLUDING NEGLIGENCE OR OTHERWISE) ARISING IN ANY WAY OUT OF THE USE OF THIS SOFTWARE, EVEN IF ADVISED OF THE POSSIBILITY OF SUCH DAMAGE.
+''';
+
+const String _FLUTTER_LIFECYCLE_HOOKS_LICENSE = '''
+Copyright <2020> <spideythewebhead>
+
+Permission is hereby granted, free of charge, to any person obtaining a copy of this software and associated documentation files (the "Software"), to deal in the Software without restriction, including without limitation the rights to use, copy, modify, merge, publish, distribute, sublicense, and/or sell copies of the Software, and to permit persons to whom the Software is furnished to do so, subject to the following conditions:
+
+The above copyright notice and this permission notice shall be included in all copies or substantial portions of the Software.
+
+THE SOFTWARE IS PROVIDED "AS IS", WITHOUT WARRANTY OF ANY KIND, EXPRESS OR IMPLIED, INCLUDING BUT NOT LIMITED TO THE WARRANTIES OF MERCHANTABILITY, FITNESS FOR A PARTICULAR PURPOSE AND NONINFRINGEMENT. IN NO EVENT SHALL THE AUTHORS OR COPYRIGHT HOLDERS BE LIABLE FOR ANY CLAIM, DAMAGES OR OTHER LIABILITY, WHETHER IN AN ACTION OF CONTRACT, TORT OR OTHERWISE, ARISING FROM, OUT OF OR IN CONNECTION WITH THE SOFTWARE OR THE USE OR OTHER DEALINGS IN THE SOFTWARE.
+
+''';
+
 const String _DART_MUTEX_LICENSE = '''
 Copyright (c) 2016, Hoylen Sue.
 All rights reserved.
@@ -116,63 +143,7 @@
 SOFTWARE, EVEN IF ADVISED OF THE POSSIBILITY OF SUCH DAMAGE.
  ''';
 
-const String _FLUTTER_LOCAL_NOTIFICATIONS = '''
-=======
-const String _URL_LAUNCHER_LICENSE = '''
-// Copyright 2017 The Chromium Authors. All rights reserved.
-//
-// Redistribution and use in source and binary forms, with or without
-// modification, are permitted provided that the following conditions are
-// met:
-//
-//    * Redistributions of source code must retain the above copyright
-// notice, this list of conditions and the following disclaimer.
-//    * Redistributions in binary form must reproduce the above
-// copyright notice, this list of conditions and the following disclaimer
-// in the documentation and/or other materials provided with the
-// distribution.
-//    * Neither the name of Google Inc. nor the names of its
-// contributors may be used to endorse or promote products derived from
-// this software without specific prior written permission.
-//
-// THIS SOFTWARE IS PROVIDED BY THE COPYRIGHT HOLDERS AND CONTRIBUTORS
-// "AS IS" AND ANY EXPRESS OR IMPLIED WARRANTIES, INCLUDING, BUT NOT
-// LIMITED TO, THE IMPLIED WARRANTIES OF MERCHANTABILITY AND FITNESS FOR
-// A PARTICULAR PURPOSE ARE DISCLAIMED. IN NO EVENT SHALL THE COPYRIGHT
-// OWNER OR CONTRIBUTORS BE LIABLE FOR ANY DIRECT, INDIRECT, INCIDENTAL,
-// SPECIAL, EXEMPLARY, OR CONSEQUENTIAL DAMAGES (INCLUDING, BUT NOT
-// LIMITED TO, PROCUREMENT OF SUBSTITUTE GOODS OR SERVICES; LOSS OF USE,
-// DATA, OR PROFITS; OR BUSINESS INTERRUPTION) HOWEVER CAUSED AND ON ANY
-// THEORY OF LIABILITY, WHETHER IN CONTRACT, STRICT LIABILITY, OR TORT
-// (INCLUDING NEGLIGENCE OR OTHERWISE) ARISING IN ANY WAY OUT OF THE USE
-// OF THIS SOFTWARE, EVEN IF ADVISED OF THE POSSIBILITY OF SUCH DAMAGE.
-''';
-
-const String _STREAMING_SHARED_PREFERENCES_LICENSE = '''
-Copyright 2019 Iiro Krankka
-
-Redistribution and use in source and binary forms, with or without modification, are permitted provided that the following conditions are met:
-
-1. Redistributions of source code must retain the above copyright notice, this list of conditions and the following disclaimer.
-
-2. Redistributions in binary form must reproduce the above copyright notice, this list of conditions and the following disclaimer in the documentation and/or other materials provided with the distribution.
-
-THIS SOFTWARE IS PROVIDED BY THE COPYRIGHT HOLDERS AND CONTRIBUTORS "AS IS" AND ANY EXPRESS OR IMPLIED WARRANTIES, INCLUDING, BUT NOT LIMITED TO, THE IMPLIED WARRANTIES OF MERCHANTABILITY AND FITNESS FOR A PARTICULAR PURPOSE ARE DISCLAIMED. IN NO EVENT SHALL THE COPYRIGHT HOLDER OR CONTRIBUTORS BE LIABLE FOR ANY DIRECT, INDIRECT, INCIDENTAL, SPECIAL, EXEMPLARY, OR CONSEQUENTIAL DAMAGES (INCLUDING, BUT NOT LIMITED TO, PROCUREMENT OF SUBSTITUTE GOODS OR SERVICES; LOSS OF USE, DATA, OR PROFITS; OR BUSINESS INTERRUPTION) HOWEVER CAUSED AND ON ANY THEORY OF LIABILITY, WHETHER IN CONTRACT, STRICT LIABILITY, OR TORT (INCLUDING NEGLIGENCE OR OTHERWISE) ARISING IN ANY WAY OUT OF THE USE OF THIS SOFTWARE, EVEN IF ADVISED OF THE POSSIBILITY OF SUCH DAMAGE.
-''';
-
-const String _FLUTTER_LIFECYCLE_HOOKS_LICENSE = '''
-Copyright <2020> <spideythewebhead>
-
-Permission is hereby granted, free of charge, to any person obtaining a copy of this software and associated documentation files (the "Software"), to deal in the Software without restriction, including without limitation the rights to use, copy, modify, merge, publish, distribute, sublicense, and/or sell copies of the Software, and to permit persons to whom the Software is furnished to do so, subject to the following conditions:
-
-The above copyright notice and this permission notice shall be included in all copies or substantial portions of the Software.
-
-THE SOFTWARE IS PROVIDED "AS IS", WITHOUT WARRANTY OF ANY KIND, EXPRESS OR IMPLIED, INCLUDING BUT NOT LIMITED TO THE WARRANTIES OF MERCHANTABILITY, FITNESS FOR A PARTICULAR PURPOSE AND NONINFRINGEMENT. IN NO EVENT SHALL THE AUTHORS OR COPYRIGHT HOLDERS BE LIABLE FOR ANY CLAIM, DAMAGES OR OTHER LIABILITY, WHETHER IN AN ACTION OF CONTRACT, TORT OR OTHERWISE, ARISING FROM, OUT OF OR IN CONNECTION WITH THE SOFTWARE OR THE USE OR OTHER DEALINGS IN THE SOFTWARE.
-
-''';
-
 const String _FLUTTER_LOCAL_NOTIFICATIONS_LICENSE = '''
->>>>>>> 9f8e1512
 Copyright 2018 Michael Bui. All rights reserved.
 
 Redistribution and use in source and binary forms, with or without
