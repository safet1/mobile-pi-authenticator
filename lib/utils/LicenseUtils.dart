--- conflicted
+++ resolved
@@ -35,13 +35,10 @@
   _addNewLicense("dart-base32", _DART_BASE32_LICENSE);
   _addNewLicense("dart_otp", _DART_OTP_LICENSE);
   _addNewLicense("dart-uuid", _DART_UUID_LICENSE);
-<<<<<<< HEAD
   _addNewLicense("json_serializabel", _JSON_SERIALIZABLE_LICENSE);
   _addNewLicense("flutter_secure_storage", _FLUTTER_SECURE_STORAGE_LICENSE);
   _addNewLicense("flutter_slidable", _FLUTTER_SLIDABLE_LICENSE);
-=======
   _addNewLicense("font_awsome_flutter", _FONT_AWSOME_LICENSE);
->>>>>>> a14005ce
 }
 
 _addNewLicense(String packageName, String licenseText) {
@@ -287,7 +284,6 @@
 The above copyright notice and this permission notice shall be included in all copies or substantial portions of the Software.
 
 THE SOFTWARE IS PROVIDED "AS IS", WITHOUT WARRANTY OF ANY KIND, EXPRESS OR IMPLIED, INCLUDING BUT NOT LIMITED TO THE WARRANTIES OF MERCHANTABILITY, FITNESS FOR A PARTICULAR PURPOSE AND NONINFRINGEMENT. IN NO EVENT SHALL THE AUTHORS OR COPYRIGHT HOLDERS BE LIABLE FOR ANY CLAIM, DAMAGES OR OTHER LIABILITY, WHETHER IN AN ACTION OF CONTRACT, TORT OR OTHERWISE, ARISING FROM, OUT OF OR IN CONNECTION WITH THE SOFTWARE OR THE USE OR OTHER DEALINGS IN THE SOFTWARE.''';
-<<<<<<< HEAD
 const String _JSON_SERIALIZABLE_LICENSE = '''
 Copyright 2017, the Dart project authors. All rights reserved.
 Redistribution and use in source and binary forms, with or without
@@ -365,7 +361,6 @@
 LIABILITY, WHETHER IN AN ACTION OF CONTRACT, TORT OR OTHERWISE, ARISING FROM,
 OUT OF OR IN CONNECTION WITH THE SOFTWARE OR THE USE OR OTHER DEALINGS IN THE
 SOFTWARE.''';
-=======
 const String _FONT_AWSOME_LICENSE = ''' 
 
 
@@ -376,5 +371,4 @@
 The above copyright notice and this permission notice shall be included in all copies or substantial portions of the Software.
 
 THE SOFTWARE IS PROVIDED "AS IS", WITHOUT WARRANTY OF ANY KIND, EXPRESS OR IMPLIED, INCLUDING BUT NOT LIMITED TO THE WARRANTIES OF MERCHANTABILITY, FITNESS FOR A PARTICULAR PURPOSE AND NONINFRINGEMENT. IN NO EVENT SHALL THE AUTHORS OR COPYRIGHT HOLDERS BE LIABLE FOR ANY CLAIM, DAMAGES OR OTHER LIABILITY, WHETHER IN AN ACTION OF CONTRACT, TORT OR OTHERWISE, ARISING FROM, OUT OF OR IN CONNECTION WITH THE SOFTWARE OR THE USE OR OTHER DEALINGS IN THE SOFTWARE.
-''';
->>>>>>> a14005ce
+''';