--- conflicted
+++ resolved
@@ -25,10 +25,7 @@
 import 'package:pi_authenticator_legacy/pi_authenticator_legacy.dart';
 import 'package:privacyidea_authenticator/model/firebase_config.dart';
 import 'package:privacyidea_authenticator/model/tokens.dart';
-<<<<<<< HEAD
-=======
 import 'package:privacyidea_authenticator/utils/identifiers.dart';
->>>>>>> 3236ca46
 import 'package:privacyidea_authenticator/utils/utils.dart';
 
 // TODO test the behavior of this class.
@@ -43,13 +40,8 @@
 
   /// Saves [token] securely on the device, if [token] already exists
   /// in the storage the existing value is overwritten.
-<<<<<<< HEAD
-  static Future<void> saveOrReplaceToken(Token token) async =>
-      await _storage.write(key: token.id, value: jsonEncode(token));
-=======
-  static void saveOrReplaceToken(Token token) async => await _storage.write(
+  static Future<void> saveOrReplaceToken(Token token) async => await _storage.write(
       key: _GLOBAL_PREFIX + token.id, value: jsonEncode(token));
->>>>>>> 3236ca46
 
   static Future<Token> loadToken(String id) async => (await loadAllTokens())
       .firstWhere((t) => _GLOBAL_PREFIX + t.id == id, orElse: () => null);
@@ -156,8 +148,7 @@
   }
 
   static void deleteFirebaseConfig(Token token) async =>
-<<<<<<< HEAD
-      _storage.delete(key: token.id + _KEY_POSTFIX);
+      _storage.delete(key: _GLOBAL_PREFIX +token.id + _KEY_POSTFIX);
 
   // ###########################################################################
   // LEGACY
@@ -232,7 +223,4 @@
 
     return tokenList;
   }
-=======
-      _storage.delete(key: _GLOBAL_PREFIX + token.id + _KEY_POSTFIX);
->>>>>>> 3236ca46
 }