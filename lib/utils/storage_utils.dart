--- conflicted
+++ resolved
@@ -78,17 +78,12 @@
 
       // TODO when the token version (token.version) changed handle this here.
 
-<<<<<<< HEAD
-
       // Handle new fields here
       serializedToken['issuer'] ??= "";
       serializedToken['label'] ??= "";
 
-      if (serializedToken['type'] == enumAsString(TokenTypes.HOTP)) {
-=======
       String type = serializedToken['type'];
       if (type == enumAsString(TokenTypes.HOTP)) {
->>>>>>> 33930d2b
         tokenList.add(HOTPToken.fromJson(serializedToken));
       } else if (type == enumAsString(TokenTypes.TOTP)) {
         tokenList.add(TOTPToken.fromJson(serializedToken));
