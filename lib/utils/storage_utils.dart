--- conflicted
+++ resolved
@@ -90,11 +90,7 @@
         tokenList.add(PushToken.fromJson(serializedToken));
       } else {
         log(
-<<<<<<< HEAD
           'Token type $type is unknown.',
-=======
-          'Type $type is unknown.',
->>>>>>> 1b35dd0d
           name: 'storage_utils.dart',
         );
       }
@@ -112,32 +108,6 @@
   // FIREBASE CONFIG
   // ###########################################################################
 
-<<<<<<< HEAD
-=======
-  static const _GLOBAL_FIREBASE_CONFIG_KEY =
-      _GLOBAL_PREFIX + "cc0d13b2-9ce1-11ea-bb37-0242ac130002";
-
-  static Future<void> saveOrReplaceGlobalFirebaseConfig(
-          FirebaseConfig config) async =>
-      await _storage.write(
-          key: _GLOBAL_FIREBASE_CONFIG_KEY, value: jsonEncode(config));
-
-  static void deleteGlobalFirebaseConfig() async =>
-      await _storage.delete(key: _GLOBAL_FIREBASE_CONFIG_KEY);
-
-  static Future<bool> globalFirebaseConfigExists() async =>
-      await loadGlobalFirebaseConfig() != null;
-
-  static Future<FirebaseConfig?> loadGlobalFirebaseConfig() async {
-    String? serializedConfig =
-        await _storage.read(key: _GLOBAL_FIREBASE_CONFIG_KEY);
-
-    return serializedConfig == null
-        ? null
-        : FirebaseConfig.fromJson(jsonDecode(serializedConfig));
-  }
-
->>>>>>> 1b35dd0d
   static const _CURRENT_APP_TOKEN_KEY = _GLOBAL_PREFIX + "CURRENT_APP_TOKEN";
 
   static Future<void> setCurrentFirebaseToken(String str) async =>
@@ -213,21 +183,6 @@
         if (tokenMap['enrollment_url'] != null) {
           token.url = Uri.parse((tokenMap['enrollment_url'] as String));
         }
-<<<<<<< HEAD
-=======
-
-        var configMap = jsonDecode(await Legacy.loadFirebaseConfig());
-
-        FirebaseConfig config = FirebaseConfig(
-          appID: configMap['appid'],
-          apiKey: configMap['apikey'],
-          projectID: configMap['projectid'],
-          projectNumber: configMap['projectnumber'],
-        );
-
-        await StorageUtil.saveOrReplaceFirebaseConfig(token, config);
-        await StorageUtil.saveOrReplaceGlobalFirebaseConfig(config);
->>>>>>> 1b35dd0d
       } else {
         log(
           "Unknown token type encountered",
