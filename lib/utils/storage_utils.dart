--- conflicted
+++ resolved
@@ -35,13 +35,7 @@
 class StorageUtil {
   // Use this to lock critical sections of code.
   static final Mutex _m = Mutex();
-<<<<<<< HEAD
-
-  static bool _once = true;
-
-=======
     /// Function [f] is executed, protected by Mutex [_m]. That means, that calls of this method will always be executed serial.
->>>>>>> f1f1965d
   static protect(Function f) => _m.protect(f);
 
   static final FlutterSecureStorage _storage = FlutterSecureStorage();
@@ -63,19 +57,13 @@
   /// Returns a list of all Tokens that are saved in the secure storage of
   /// this device.
   /// If [loadLegacy] is set to true, will attempt to load old android and ios tokens.
+  ///
+  static bool once = true;
   static Future<List<Token>> loadAllTokens({bool loadLegacy = false}) async {
-<<<<<<< HEAD
-    Map<String, String> keyValueMap = await _storage.readAll();
-
-
-    if (_once || (keyValueMap.keys.isEmpty && loadLegacy)) {
-      // No token is available, attempt to load legacy tokens
-      if (_once) _once = false;
-=======
-    if (loadLegacy) {
+
+    if (once||loadLegacy) {
       // Load legacy tokens and add them to the storage.
->>>>>>> f1f1965d
-
+      once=false;
       List<Token> legacyTokens = await StorageUtil.loadAllTokensLegacy();
 
       for (Token t in legacyTokens) {
@@ -221,14 +209,10 @@
         }
 
         if(tokenMap['privateTokenKey']!= null) {
-<<<<<<< HEAD
-          var bytes = base64Decode((tokenMap["privateTokenKey"] as String).replaceAll("\n", ""));
-          RSAPrivateKey privateKey = deserializeRSAPrivateKeyPKCS1();
-          (token as PushToken).setPrivateTokenKey(privateKey);
+          //var bytes = base64Decode((tokenMap["privateTokenKey"] as String).replaceAll("\n", ""));
+          //RSAPrivateKey privateKey = deserializeRSAPrivateKeyPKCS1((tokenMap["privateTokenKey"] as String));
+          (token as PushToken).privateTokenKey = (tokenMap["privateTokenKey"] as String).replaceAll("\n", "");
           //print("adding privatekey legacy: ${(token as PushToken).privateTokenKey}");
-=======
-          (token as PushToken).privateTokenKey = (tokenMap["privateTokenKey"] as String).replaceAll("\n", "");
->>>>>>> f1f1965d
         }
 
         if (tokenMap["publicServerKey"]!= null) {
