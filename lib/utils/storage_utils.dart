/*
  privacyIDEA Authenticator

  Authors: Timo Sturm <timo.sturm@netknights.it>

  Copyright (c) 2017-2019 NetKnights GmbH

  Licensed under the Apache License, Version 2.0 (the "License");
  you may not use this file except in compliance with the License.
  You may obtain a copy of the License at

  http://www.apache.org/licenses/LICENSE-2.0

  Unless required by applicable law or agreed to in writing, software
  distributed under the License is distributed on an "AS IS" BASIS,
  WITHOUT WARRANTIES OR CONDITIONS OF ANY KIND, either express or implied.
  See the License for the specific language governing permissions and
  limitations under the License.
*/

import 'dart:convert';
import 'dart:developer';

import 'package:flutter_secure_storage/flutter_secure_storage.dart';
<<<<<<< HEAD
import 'package:mutex/mutex.dart';
=======
import 'package:pi_authenticator_legacy/pi_authenticator_legacy.dart';
>>>>>>> 41e402ad
import 'package:privacyidea_authenticator/model/firebase_config.dart';
import 'package:privacyidea_authenticator/model/tokens.dart';
import 'package:privacyidea_authenticator/utils/identifiers.dart';
import 'package:privacyidea_authenticator/utils/utils.dart';

// TODO test the behavior of this class.
class StorageUtil {
  // Use this to lock critical sections of code.
  static final Mutex _m = Mutex();

  static protect(Function f) => _m.protect(f);

  static final FlutterSecureStorage _storage = FlutterSecureStorage();

  static const String _GLOBAL_PREFIX = 'app_v3_';

  // ###########################################################################
  // TOKENS
  // ###########################################################################

  /// Saves [token] securely on the device, if [token] already exists
  /// in the storage the existing value is overwritten.
<<<<<<< HEAD
  static void saveOrReplaceToken(Token token) async => await _storage.write(
      key: _GLOBAL_PREFIX + token.id, value: jsonEncode(token));
=======
  static Future<void> saveOrReplaceToken(Token token) async => await _storage
      .write(key: _GLOBAL_PREFIX + token.id, value: jsonEncode(token));
>>>>>>> 41e402ad

  static Future<Token> loadToken(String id) async => (await loadAllTokens())
      .firstWhere((t) => _GLOBAL_PREFIX + t.id == id, orElse: () => null);

  /// Returns a list of all Tokens that are saved in the secure storage of
  /// this device.
  static Future<List<Token>> loadAllTokens({bool loadLegacy = false}) async {
    Map<String, String> keyValueMap = await _storage.readAll();

    if (keyValueMap.keys.isEmpty && loadLegacy) {
      // No token is available, attempt to load legacy tokens

      List<Token> legacyTokens = await StorageUtil.loadAllTokensLegacy();

      if (legacyTokens.isNotEmpty) {
        for (Token t in legacyTokens) {
          await StorageUtil.saveOrReplaceToken(t);
        }

        keyValueMap = await _storage.readAll();
      }
    }

    List<Token> tokenList = [];
    for (String value in keyValueMap.values) {
      Map<String, dynamic> serializedToken = jsonDecode(value);

      if (!serializedToken.containsKey('type')) continue;

      // TODO when the token version (token.version) changed handle this here.

      if (serializedToken['type'] == enumAsString(TokenTypes.HOTP)) {
        tokenList.add(HOTPToken.fromJson(serializedToken));
      } else if (serializedToken['type'] == enumAsString(TokenTypes.TOTP)) {
        tokenList.add(TOTPToken.fromJson(serializedToken));
      } else if (serializedToken['type'] == enumAsString(TokenTypes.PIPUSH)) {
        tokenList.add(PushToken.fromJson(serializedToken));
      } else {
        log(
          'Type ${serializedToken['type']} is unknown.',
          name: 'storage_utils.dart',
        );
      }
    }

    return tokenList;
  }

  /// Deletes the saved json of [token] from the secure storage.
  /// If the token is a PushToken, its firebase config is deleted too.
  static Future<void> deleteToken(Token token) async {
    _storage.delete(key: _GLOBAL_PREFIX + token.id);
    if (token is PushToken) deleteFirebaseConfig(token);
  }

  // ###########################################################################
  // GLOBAL FIREBASE CONFIG
  // ###########################################################################

  static const _GLOBAL_FIREBASE_CONFIG_KEY =
      _GLOBAL_PREFIX + "cc0d13b2-9ce1-11ea-bb37-0242ac130002";

  static void saveOrReplaceGlobalFirebaseConfig(FirebaseConfig config) async =>
      await _storage.write(
          key: _GLOBAL_FIREBASE_CONFIG_KEY, value: jsonEncode(config));

  static void deleteGlobalFirebaseConfig() async =>
      await _storage.delete(key: _GLOBAL_FIREBASE_CONFIG_KEY);

  static Future<bool> globalFirebaseConfigExists() async =>
      await loadGlobalFirebaseConfig() != null;

  static Future<FirebaseConfig> loadGlobalFirebaseConfig() async {
    String serializedConfig =
        await _storage.read(key: _GLOBAL_FIREBASE_CONFIG_KEY);

    return serializedConfig == null
        ? null
        : FirebaseConfig.fromJson(jsonDecode(serializedConfig));
  }

  // ###########################################################################
  // FIREBASE PER TOKEN
  // ###########################################################################

  static const _KEY_POSTFIX = "_firebase_config";

  static Future<void> saveOrReplaceFirebaseConfig(
      Token token, FirebaseConfig config) async {
    await _storage.write(
        key: _GLOBAL_PREFIX + token.id + _KEY_POSTFIX,
        value: jsonEncode(config));
  }

  static Future<FirebaseConfig> loadFirebaseConfig(Token token) async {
    String serializedConfig =
        await _storage.read(key: _GLOBAL_PREFIX + token.id + _KEY_POSTFIX);

    return serializedConfig == null
        ? null
        : FirebaseConfig.fromJson(jsonDecode(serializedConfig));
  }

  static void deleteFirebaseConfig(Token token) async =>
      _storage.delete(key: _GLOBAL_PREFIX + token.id + _KEY_POSTFIX);
<<<<<<< HEAD
=======

  // ###########################################################################
  // LEGACY
  // ###########################################################################

  static Future<List<Token>> loadAllTokensLegacy() async {
    List<Token> tokenList = [];

    for (var tokenMap in jsonDecode(await Legacy.loadAllTokens())) {
      Token token;
      if (tokenMap['type'] != null && tokenMap['type'] == 'hotp') {
        token = HOTPToken(
          issuer: tokenMap['label'],
          id: tokenMap['serial'],
          label: tokenMap['label'],
          counter: tokenMap['counter'],
          digits: tokenMap['digits'],
          secret: tokenMap['secret'],
          algorithm: mapStringToAlgorithm(
              tokenMap['algorithm']),
        );
      } else if (tokenMap['type'] != null && tokenMap['type'] == 'totp') {
        token = TOTPToken(
          issuer: tokenMap['label'],
          id: tokenMap['serial'],
          label: tokenMap['label'],
          period: tokenMap['period'],
          digits: tokenMap['digits'],
          secret: tokenMap['secret'],
          algorithm: mapStringToAlgorithm(
              tokenMap['algorithm']),
        );
      } else if (tokenMap['type'] != null && tokenMap['type'] == 'pipush') {
        token = PushToken(
          issuer: tokenMap['label'],
          label: tokenMap['label'],
          id: tokenMap['serial'],
          serial: tokenMap['serial'],
          expirationDate: DateTime.now().subtract(Duration(minutes: 60)),
          enrollmentCredentials: null,
          sslVerify: null,
          url: null,
        );
        (token as PushToken).isRolledOut = true;

        if(tokenMap['privateTokenKey']!= null) {
          (token as PushToken).privateTokenKey = (tokenMap["privateTokenKey"] as String).replaceAll("\n", "");
          //print("adding privatekey legacy: ${(token as PushToken).privateTokenKey}");
        }

        if (tokenMap["publicServerKey"]!= null) {
          (token as PushToken).publicServerKey = (tokenMap["publicServerKey"] as String).replaceAll("\n", "");
          //print("adding public key legacy: ${(token as PushToken).publicServerKey}");
        }

        var configMap = jsonDecode(await Legacy.loadFirebaseConfig());

        FirebaseConfig config = FirebaseConfig(
          appID: configMap['appid'],
          apiKey: configMap['apikey'],
          projectID: configMap['projectid'],
          projectNumber: configMap['projectnumber'],
        );

        StorageUtil.saveOrReplaceFirebaseConfig(token, config);
        StorageUtil.saveOrReplaceGlobalFirebaseConfig(config);
      } else {
        log(
          "Unknown token type encountered",
          name: 'storage_utils.dart#loadAllTokensLegacy',
          error: tokenMap,
        );
        continue;
      }

      tokenList.add(token);
    }

    for (Token t in tokenList) {
      await StorageUtil.saveOrReplaceToken(t);
    }

    return tokenList;
  }
>>>>>>> 41e402ad
}<|MERGE_RESOLUTION|>--- conflicted
+++ resolved
@@ -22,11 +22,8 @@
 import 'dart:developer';
 
 import 'package:flutter_secure_storage/flutter_secure_storage.dart';
-<<<<<<< HEAD
 import 'package:mutex/mutex.dart';
-=======
 import 'package:pi_authenticator_legacy/pi_authenticator_legacy.dart';
->>>>>>> 41e402ad
 import 'package:privacyidea_authenticator/model/firebase_config.dart';
 import 'package:privacyidea_authenticator/model/tokens.dart';
 import 'package:privacyidea_authenticator/utils/identifiers.dart';
@@ -49,13 +46,8 @@
 
   /// Saves [token] securely on the device, if [token] already exists
   /// in the storage the existing value is overwritten.
-<<<<<<< HEAD
   static void saveOrReplaceToken(Token token) async => await _storage.write(
       key: _GLOBAL_PREFIX + token.id, value: jsonEncode(token));
-=======
-  static Future<void> saveOrReplaceToken(Token token) async => await _storage
-      .write(key: _GLOBAL_PREFIX + token.id, value: jsonEncode(token));
->>>>>>> 41e402ad
 
   static Future<Token> loadToken(String id) async => (await loadAllTokens())
       .firstWhere((t) => _GLOBAL_PREFIX + t.id == id, orElse: () => null);
@@ -161,8 +153,6 @@
 
   static void deleteFirebaseConfig(Token token) async =>
       _storage.delete(key: _GLOBAL_PREFIX + token.id + _KEY_POSTFIX);
-<<<<<<< HEAD
-=======
 
   // ###########################################################################
   // LEGACY
@@ -247,5 +237,4 @@
 
     return tokenList;
   }
->>>>>>> 41e402ad
 }