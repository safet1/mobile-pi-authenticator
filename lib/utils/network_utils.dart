--- conflicted
+++ resolved
@@ -28,22 +28,22 @@
 /// Dummy network request can be used to trigger the network access permission
 /// on iOS devices. Doing this at an appropriate place in the code can prevent
 /// SocketExceptions.
-Future<void> dummyRequest(Uri url, {bool sslVerify}) async {
+Future<void> dummyRequest({required Uri url, bool sslVerify = true}) async {
+  HttpClient httpClient = HttpClient();
+  httpClient.badCertificateCallback =
+      ((X509Certificate cert, String host, int port) => !sslVerify);
+  httpClient.userAgent = "privacyIDEA-App /"
+      " ${Platform.operatingSystem}"
+      " ${(await PackageInfo.fromPlatform()).version}";
+
+  IOClient ioClient = IOClient(httpClient);
+
   try {
-    HttpClient httpClient = HttpClient();
-    httpClient.badCertificateCallback =
-        ((X509Certificate cert, String host, int port) => !sslVerify);
-    httpClient.userAgent = "privacyIDEA-App /"
-        " ${Platform.operatingSystem}"
-        " ${(await PackageInfo.fromPlatform()).version}";
-
-    IOClient ioClient = IOClient(httpClient);
-
     await ioClient.post(url, body: "");
-
-    ioClient.close();
   } on SocketException {
     // ignore
+  } finally {
+    ioClient.close();
   }
 }
 
@@ -56,8 +56,6 @@
       name: "utils.dart",
       error: "URI: $url, SSLVerify: $sslVerify, Body: $body");
 
-<<<<<<< HEAD
-=======
   List<MapEntry> entries =
       body.entries.where((element) => element.value == null).toList();
   if (entries.isNotEmpty) {
@@ -70,7 +68,6 @@
         " this is not permitted.");
   }
 
->>>>>>> 33930d2b
   HttpClient httpClient = HttpClient();
   httpClient.badCertificateCallback =
       ((X509Certificate cert, String host, int port) => !sslVerify);
