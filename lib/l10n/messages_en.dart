--- conflicted
+++ resolved
@@ -23,40 +23,13 @@
 
   final messages = _notInlinedMessages(_notInlinedMessages);
   static _notInlinedMessages(_) => <String, Function> {
-<<<<<<< HEAD
+    "Dark theme" : MessageLookupByLibrary.simpleMessage("Dark theme"),
     "Dismiss" : MessageLookupByLibrary.simpleMessage("Dismiss"),
     "Generating phone part" : MessageLookupByLibrary.simpleMessage("Generating phone part"),
+    "Light theme" : MessageLookupByLibrary.simpleMessage("Light theme"),
     "Phone part:" : MessageLookupByLibrary.simpleMessage("Phone part:"),
     "Scan QR code" : MessageLookupByLibrary.simpleMessage("Scan QR code"),
+    "Theme" : MessageLookupByLibrary.simpleMessage("Theme"),
     "otpValueCopiedMessage" : m0
-=======
-    "Dark theme" : MessageLookupByLibrary.simpleMessage("Dark theme"),
-    "Light theme" : MessageLookupByLibrary.simpleMessage("Light theme"),
-    "Theme" : MessageLookupByLibrary.simpleMessage("Theme"),
-    "about" : MessageLookupByLibrary.simpleMessage("About"),
-    "addManually" : MessageLookupByLibrary.simpleMessage("Add token"),
-    "addManuallyTitle" : MessageLookupByLibrary.simpleMessage("Enter details for token"),
-    "addToken" : MessageLookupByLibrary.simpleMessage("Add token"),
-    "algorithm" : MessageLookupByLibrary.simpleMessage("Algorithm"),
-    "areYouSure" : MessageLookupByLibrary.simpleMessage("Are you sure you want to delete"),
-    "cancel" : MessageLookupByLibrary.simpleMessage("Cancel"),
-    "delete" : MessageLookupByLibrary.simpleMessage("Delete"),
-    "deleteDialogTitle" : MessageLookupByLibrary.simpleMessage("Confirm deletion"),
-    "digits" : MessageLookupByLibrary.simpleMessage("Digits"),
-    "encoding" : MessageLookupByLibrary.simpleMessage("Encoding"),
-    "hintEmptyName" : MessageLookupByLibrary.simpleMessage("Please enter a name for this token."),
-    "hintEmptySecret" : MessageLookupByLibrary.simpleMessage("Please enter a secret for this token."),
-    "hintInvalidSecret" : MessageLookupByLibrary.simpleMessage("The secret does not the fit current encoding"),
-    "nameHint" : MessageLookupByLibrary.simpleMessage("Name"),
-    "next" : MessageLookupByLibrary.simpleMessage("Next"),
-    "period" : MessageLookupByLibrary.simpleMessage("Period"),
-    "rename" : MessageLookupByLibrary.simpleMessage("Rename"),
-    "renameDialogTitle" : MessageLookupByLibrary.simpleMessage("Rename token"),
-    "scanQr" : MessageLookupByLibrary.simpleMessage("Scan QR-Code"),
-    "secretHint" : MessageLookupByLibrary.simpleMessage("Secret"),
-    "settings" : MessageLookupByLibrary.simpleMessage("Settings"),
-    "toolTipAddToken" : MessageLookupByLibrary.simpleMessage("Add tokens"),
-    "type" : MessageLookupByLibrary.simpleMessage("Type")
->>>>>>> 515ab211
   };
 }