// DO NOT EDIT. This is code generated via package:intl/generate_localized.dart
// This is a library that provides messages for a en locale. All the
// messages from the main program should be duplicated here with the same
// function name.

// Ignore issues from commonly used lints in this file.
// ignore_for_file:unnecessary_brace_in_string_interps, unnecessary_new
// ignore_for_file:prefer_single_quotes,comment_references, directives_ordering
// ignore_for_file:annotate_overrides,prefer_generic_function_type_aliases
// ignore_for_file:unused_import, file_names

import 'package:intl/intl.dart';
import 'package:intl/message_lookup_by_library.dart';

final messages = new MessageLookup();

typedef String MessageIfAbsent(String messageStr, List<dynamic> args);

class MessageLookup extends MessageLookupByLibrary {
  String get localeName => 'en';

  static m0(name) => "Accepted authentication request for ${name}.";

  static m1(name) => "Are you sure you want to delete ${name}?";

  static m2(name) => "Declined authentication request for ${name}.";

  static m3(e) => "An unknown error occurred. Authentication failed: ${e}";

  static m4(name) => "The firebase configuration of ${name} differs from the one currently used by the app. Currently only one is supported.";

  static m5(name, errorCode) => "Accepting authentication request for ${name} failed. Error code: ${errorCode}";

  static m6(name, errorCode) => "Rolling out token ${name} failed. Error code: ${errorCode}";

  static m7(e) => "An unknown error occurred. Roll-out not possible: ${e}";

  static m8(name) => "Token ${name} is expired, roll-out not possible.";

  static m9(otpValue) => "Password \"${otpValue}\" copied to clipboard.";

  final messages = _notInlinedMessages(_notInlinedMessages);
  static _notInlinedMessages(_) => <String, Function> {
    "About" : MessageLookupByLibrary.simpleMessage("About"),
    "Add token" : MessageLookupByLibrary.simpleMessage("Add token"),
    "Algorithm" : MessageLookupByLibrary.simpleMessage("Algorithm"),
    "All tokens are synchronized." : MessageLookupByLibrary.simpleMessage("All tokens are synchronized."),
<<<<<<< HEAD
    "All tokens migrated successfully." : MessageLookupByLibrary.simpleMessage("All tokens migrated successfully."),
=======
>>>>>>> 5c4b7d1d
    "Cancel" : MessageLookupByLibrary.simpleMessage("Cancel"),
    "Confirm deletion" : MessageLookupByLibrary.simpleMessage("Confirm deletion"),
    "Dark theme" : MessageLookupByLibrary.simpleMessage("Dark theme"),
    "Delete" : MessageLookupByLibrary.simpleMessage("Delete"),
    "Digits" : MessageLookupByLibrary.simpleMessage("Digits"),
    "Dismiss" : MessageLookupByLibrary.simpleMessage("Dismiss"),
    "Enable polling" : MessageLookupByLibrary.simpleMessage("Enable polling"),
    "Encoding" : MessageLookupByLibrary.simpleMessage("Encoding"),
    "Enter details for token" : MessageLookupByLibrary.simpleMessage("Enter details for token"),
    "Generating phone part" : MessageLookupByLibrary.simpleMessage("Generating phone part"),
    "Guide" : MessageLookupByLibrary.simpleMessage("Guide"),
    "Light theme" : MessageLookupByLibrary.simpleMessage("Light theme"),
    "Migrate" : MessageLookupByLibrary.simpleMessage("Migrate"),
    "Migrate tokens from previous app version." : MessageLookupByLibrary.simpleMessage("Migrate tokens from previous app version."),
    "Migrating Token" : MessageLookupByLibrary.simpleMessage("Migrating Token"),
    "Migration" : MessageLookupByLibrary.simpleMessage("Migration"),
    "Miscellaneous" : MessageLookupByLibrary.simpleMessage("Miscellaneous"),
    "Name" : MessageLookupByLibrary.simpleMessage("Name"),
    "Next" : MessageLookupByLibrary.simpleMessage("Next"),
    "No tokens exist that could be migrated." : MessageLookupByLibrary.simpleMessage("No tokens exist that could be migrated."),
    "Period" : MessageLookupByLibrary.simpleMessage("Period"),
    "Phone part:" : MessageLookupByLibrary.simpleMessage("Phone part:"),
    "Please enter a name for this token." : MessageLookupByLibrary.simpleMessage("Please enter a name for this token."),
    "Please enter a secret for this token." : MessageLookupByLibrary.simpleMessage("Please enter a secret for this token."),
    "Polling for new challenges" : MessageLookupByLibrary.simpleMessage("Polling for new challenges"),
    "Push Token" : MessageLookupByLibrary.simpleMessage("Push Token"),
    "Rename" : MessageLookupByLibrary.simpleMessage("Rename"),
    "Rename token" : MessageLookupByLibrary.simpleMessage("Rename token"),
    "Request push challenges from the server periodically. Enable this if push challenges are not received normally." : MessageLookupByLibrary.simpleMessage("Request push challenges from the server periodically. Enable this if push challenges are not received normally."),
    "Scan QR code" : MessageLookupByLibrary.simpleMessage("Scan QR code"),
    "Scan QR-Code" : MessageLookupByLibrary.simpleMessage("Scan QR-Code"),
    "Secret" : MessageLookupByLibrary.simpleMessage("Secret"),
    "Settings" : MessageLookupByLibrary.simpleMessage("Settings"),
    "Show this screen on start:" : MessageLookupByLibrary.simpleMessage("Show this screen on start:"),
    "Some of the tokens are outdated and do not support polling" : MessageLookupByLibrary.simpleMessage("Some of the tokens are outdated and do not support polling"),
    "Something went wrong." : MessageLookupByLibrary.simpleMessage("Something went wrong."),
    "Sync" : MessageLookupByLibrary.simpleMessage("Sync"),
    "Synchronization failed for the following tokens, please try again:" : MessageLookupByLibrary.simpleMessage("Synchronization failed for the following tokens, please try again:"),
    "Synchronize push tokens" : MessageLookupByLibrary.simpleMessage("Synchronize push tokens"),
    "Synchronizes tokens with the privacyIDEA server." : MessageLookupByLibrary.simpleMessage("Synchronizes tokens with the privacyIDEA server."),
    "Synchronizing tokens." : MessageLookupByLibrary.simpleMessage("Synchronizing tokens."),
    "The firebase configuration is corrupted and cannot be used." : MessageLookupByLibrary.simpleMessage("The firebase configuration is corrupted and cannot be used."),
    "The following tokens do not support synchronization and must be rolled out again:" : MessageLookupByLibrary.simpleMessage("The following tokens do not support synchronization and must be rolled out again:"),
    "The secret does not fit the current encoding" : MessageLookupByLibrary.simpleMessage("The secret does not fit the current encoding"),
    "Theme" : MessageLookupByLibrary.simpleMessage("Theme"),
    "Type" : MessageLookupByLibrary.simpleMessage("Type"),
    "accept" : MessageLookupByLibrary.simpleMessage("Accept"),
    "acceptPushAuthRequestFor" : m0,
    "confirmDeletionOf" : m1,
    "decline" : MessageLookupByLibrary.simpleMessage("Decline"),
    "decliningPushAuthRequestFor" : m2,
    "errorAuthenticationFailedUnknownError" : m3,
    "errorAuthenticationNotPossibleWithoutNetworkAccess" : MessageLookupByLibrary.simpleMessage("No network connection. Authentication not possible."),
    "errorOnlyOneFirebaseProjectIsSupported" : m4,
    "errorPushAuthRequestFailedFor" : m5,
    "errorRollOutFailed" : m6,
    "errorRollOutNoNetworkConnection" : MessageLookupByLibrary.simpleMessage("No network connection. Roll-out not possible."),
    "errorRollOutUnknownError" : m7,
    "errorSynchronizationNoNetworkConnection" : MessageLookupByLibrary.simpleMessage("Synchronizing tokens failed, privacyIDEA server could not be reached."),
    "errorTokenExpired" : m8,
    "otpValueCopiedMessage" : m9,
    "retry" : MessageLookupByLibrary.simpleMessage("Retry"),
    "retryRollOut" : MessageLookupByLibrary.simpleMessage("Roll-out failed, please try again."),
    "rollingOut" : MessageLookupByLibrary.simpleMessage("Rolling out")
  };
}<|MERGE_RESOLUTION|>--- conflicted
+++ resolved
@@ -45,10 +45,7 @@
     "Add token" : MessageLookupByLibrary.simpleMessage("Add token"),
     "Algorithm" : MessageLookupByLibrary.simpleMessage("Algorithm"),
     "All tokens are synchronized." : MessageLookupByLibrary.simpleMessage("All tokens are synchronized."),
-<<<<<<< HEAD
     "All tokens migrated successfully." : MessageLookupByLibrary.simpleMessage("All tokens migrated successfully."),
-=======
->>>>>>> 5c4b7d1d
     "Cancel" : MessageLookupByLibrary.simpleMessage("Cancel"),
     "Confirm deletion" : MessageLookupByLibrary.simpleMessage("Confirm deletion"),
     "Dark theme" : MessageLookupByLibrary.simpleMessage("Dark theme"),
