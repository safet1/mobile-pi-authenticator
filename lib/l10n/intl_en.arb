--- conflicted
+++ resolved
@@ -1,9 +1,5 @@
 {
-<<<<<<< HEAD
-  "@@last_modified": "2021-02-08T15:53:27.303244",
-=======
-  "@@last_modified": "2021-02-04T11:51:13.167335",
->>>>>>> 5c4b7d1d
+  "@@last_modified": "2021-02-09T12:52:12.206680",
   "Guide": "Guide",
   "@Guide": {
     "description": "Button to open the guide screen.",
