--- conflicted
+++ resolved
@@ -10,19 +10,13 @@
 
 - Notification with sound is shown when the app is open now too
 - Synchronized progress indicator of totp tokens
-<<<<<<< HEAD
 - Migrating tokens from app versions prior to 3.0.0 is now a manual process accessible in the settings
+- Synchronization of push tokens can be canceled
 
 ### Fixed
 
 - Fixed errors occurring by automatic migration of tokens from prior versions by removing automatic migration
-=======
-- Synchronization of push tokens can be canceled
-
-### Fixed
-
 - Handle failing synchronization of push tokens by informing the user and closing the dialog
->>>>>>> 5c4b7d1d
 
 ### Fixed
 
