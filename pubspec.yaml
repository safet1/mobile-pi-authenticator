--- conflicted
+++ resolved
@@ -57,14 +57,6 @@
     path: local_plugins/pi-authenticator-legacy
 
 
-<<<<<<< HEAD
-dependency_overrides:
-  # To use custom plugin for all other plugins that depend on it
-  firebase_core_platform_interface:
-    path: local_plugins/firebase_core_platform_interface-4.0.0
-
-=======
->>>>>>> 114f5110
 dev_dependencies:
   flutter_driver:
     sdk: flutter
