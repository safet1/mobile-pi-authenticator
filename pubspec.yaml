--- conflicted
+++ resolved
@@ -13,13 +13,8 @@
 # In iOS, build-name is used as CFBundleShortVersionString while build-number used as CFBundleVersion.
 # Read more about iOS versioning at
 # https://developer.apple.com/library/archive/documentation/General/Reference/InfoPlistKeyReference/Articles/CoreFoundationKeys.html
-<<<<<<< HEAD
-version: 3.2.1+0302001 # TODO How to set the right version number?
+version: 3.2.2+0302002 # TODO How to set the right version number?
 # version: major.minor.build          + 2x major|2x minor|3x build <- 2 per number
-=======
-version: 3.1.5+0301005 # TODO Set the right version number
-# version: major.minor.build          + 2x major|2x minor|3x build
->>>>>>> 41e402ad
 # version: version number             + build number (optional)
 # android: build-name                 + versionCode
 # iOS    : CFBundleShortVersionString + CFBundleVersion
@@ -69,18 +64,12 @@
   asn1lib: ^0.6.4
   # for displaying incoming push requests as notifications
   flutter_local_notifications: ^1.4.1 # https://pub.dev/packages/flutter_local_notifications#-installing-tab-
-<<<<<<< HEAD
+  # legacy support for loading old tokens:
+  pi_authenticator_legacy:
+    path: ./local_plugins/pi-authenticator-legacy
   # manage settings
   streaming_shared_preferences: ^1.0.1
   mutex: ^1.1.0
-=======
-  # legacy support for loading old tokens:
-  pi_authenticator_legacy:
-    path: ./local_plugins/pi-authenticator-legacy
-
-  # shared preferences
-  streaming_shared_preferences: ^1.0.1
->>>>>>> 41e402ad
 
   flutter_cupertino_localizations: ^1.0.1
   intl: ^0.16.0
@@ -92,13 +81,8 @@
   test: any
 
   # dependencies to serialize objects to json
-<<<<<<< HEAD
-  build_runner: 1.10.1
-  json_serializable: ^3.4.0
-=======
   build_runner: ^1.10.1
   json_serializable: ^3.4.1
->>>>>>> 41e402ad
 
 
 # For information on the generic Dart part of this file, see the
