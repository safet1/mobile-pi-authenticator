--- conflicted
+++ resolved
@@ -58,10 +58,7 @@
     path: local_plugins/pi-authenticator-legacy
   collection: ^1.15.0
   uni_links: ^0.5.1
-<<<<<<< HEAD
-  local_auth: ^1.1.6
-=======
->>>>>>> 20112d12
+  local_auth: ^1.1.7
 
 dev_dependencies:
   flutter_driver:
