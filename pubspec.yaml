--- conflicted
+++ resolved
@@ -44,14 +44,10 @@
   flutter_slidable: ^0.5.4
   # dependency for automatically showing the version number
   package_info: ^0.4.0+13 # https://pub.dev/packages/package_info
-<<<<<<< HEAD
   # dependency for cryptographic algorithms
-  #steel_crypt: ^1.6.1 # https://pub.dev/packages/steel_crypt
   pointycastle: ^1.0.2
-=======
   # dependency for changing the theme of the app
   dynamic_theme: ^1.0.1 # https://pub.dev/packages/dynamic_theme
->>>>>>> 515ab211
 
   flutter_localizations:
     sdk: flutter
