name: privacyidea_authenticator
description: An OTP Authenticator App for privacyIDEA Authentication Server.
homepage: https://netknights.it
repository: https://github.com/privacyidea/pi-authenticator

# The following defines the version and build number for your application.
# A version number is three numbers separated by dots, like 1.2.43
# followed by an optional build number separated by a +.
# Both the version and the builder number may be overridden in flutter
# build by specifying --build-name and --build-number, respectively.
# In Android, build-name is used as versionName while build-number used as versionCode.
# Read more about Android versioning at https://developer.android.com/studio/publish/versioning
# In iOS, build-name is used as CFBundleShortVersionString while build-number used as CFBundleVersion.
# Read more about iOS versioning at
# https://developer.apple.com/library/archive/documentation/General/Reference/InfoPlistKeyReference/Articles/CoreFoundationKeys.html
version: 3.0.12+0300012 # TODO Set the right version number
# version: major.minor.build          + 2x major|2x minor|3x build
# version: version number             + build number (optional)
# android: build-name                 + versionCode
# iOS    : CFBundleShortVersionString + CFBundleVersion

environment:
  sdk: ">=2.2.2 <3.0.0"

dependencies:
  flutter:
    sdk: flutter
  flutter_localizations:
    sdk: flutter

  #  flutter_cupertino_localizations: ^1.0.1
  intl: ^0.17.0
  #  intl_translation: any #^0.17.10

  # The following adds the Cupertino Icons font to your application.
  # Use with the CupertinoIcons class for iOS style icons.
  #  cupertino_icons: ^0.1.2

  # dependency for decoding (and encoding) strings to hex
  hex: ^0.1.2 # https://pub.dev/packages/hex#-installing-tab-
  # dependency for decoding (and encoding) strings to base32
  base32: ^1.1.1 # https://pub.dev/packages/base32
  # dependency for calculating otp values
  otp: ^2.0.3 # https://pub.dev/packages/otp
  # dependency for scanning barcodes
  barcode_scan: ^2.0.1
  # dependency to generate IDs for tokens
  uuid: ^2.2.0
  # dependency to save to secure storage under android and ios
  flutter_secure_storage: ^3.3.1+1
  # dependency to serialize objects to json
  json_annotation: ^3.0.1 # run "flutter pub run build_runner build" in terminal to build tokens.g.dart
  # dependency for slide options in list
  flutter_slidable: ^0.5.4
  # dependency for automatically showing the version number
  package_info: ^0.4.0+13 # https://pub.dev/packages/package_info
  # dependency for cryptographic algorithms
  pointycastle: ^1.0.2
  # dependency for changing the theme of the app
  #  dynamic_theme: ^1.0.1 # https://pub.dev/packages/dynamic_theme
  dynamic_theme:
    git:
      url: https://github.com/timosturm/dynamic_theme.git
  # dependency for push tokens https://github.com/privacyidea/privacyidea/wiki/concept%3A-PushToken
  # firebase_messaging: ^6.0.9
  firebase_messaging:
    path: ./local_plugins/firebase_messaging-6.0.16
  # dependency for firebase configuration
  firebase_core: ^0.4.0
  # dependency for http requests https://pub.dev/packages/http#-readme-tab-
  http: ^0.12.0+4
  # for parsing ASN1 encoded stuff
  asn1lib: ^0.6.4
  # for displaying incoming push requests as notifications
  flutter_local_notifications: ^1.4.1 # https://pub.dev/packages/flutter_local_notifications#-installing-tab-
<<<<<<< HEAD
  # legacy support for loading old tokens:
  pi_authenticator_legacy:
    path: ./local_plugins/pi-authenticator-legacy
  # manage settings
  streaming_shared_preferences: ^1.0.1
  mutex: ^1.1.0
  flutterlifecyclehooks: ^1.0.1
  flutter_markdown: ^0.5.1
  url_launcher: ^5.7.10
  flutter_svg: ^0.19.1

  local_auth: ^1.1.0


=======
  # locking the app with a password
  #  passcode_screen: ^1.2.0
  # managing lifecycle of app -> onPause, onResume
  flutterlifecyclehooks: ^1.0.0
  # manage settings
  streaming_shared_preferences: ^1.0.1
  # open links
  url_launcher: ^5.5.0

  flutter_localizations:
    sdk: flutter
  #  flutter_cupertino_localizations: ^1.0.1
  intl: ^0.17.0
#  intl_translation: any #^0.17.10
>>>>>>> 9f8e1512

dev_dependencies:
  flutter_driver:
    sdk: flutter
  test: any

  # dependencies to serialize objects to json
<<<<<<< HEAD
  build_runner: ^1.10.1
  json_serializable: ^3.4.1

  intl_translation:
    git:
      url: https://github.com/timosturm/intl_translation.git
=======
  build_runner: 1.10.0
  json_serializable: ^3.4.0
>>>>>>> 9f8e1512


# For information on the generic Dart part of this file, see the
# following page: https://dart.dev/tools/pub/pubspec

# The following section is specific to Flutter.
flutter:

  # The following line ensures that the Material Icons font is
  # included with your application, so that you can use the icons in
  # the material Icons class.
  uses-material-design: true

  # To add assets to your application, add an assets section, like this:
  # assets:
  #  - images/a_dot_burr.jpeg
  #  - images/a_dot_ham.jpeg
  assets:
    - res/logo/app_logo_light.svg
    - CHANGELOG.md
    - res/md/GUIDE_de.md
    - res/md/GUIDE_en.md
    - res/gif/help_delete_rename.gif
    - res/gif/help_manual_poll.gif

  # An image asset can refer to one or more resolution-specific "variants", see
  # https://flutter.dev/assets-and-images/#resolution-aware.

  # For details regarding adding assets from package dependencies, see
  # https://flutter.dev/assets-and-images/#from-packages

  # To add custom fonts to your application, add a fonts section here,
  # in this "flutter" section. Each entry in this list should have a
  # "family" key with the font family name, and a "fonts" key with a
  # list giving the asset and other descriptors for the font. For
  # example:
  # fonts:
  #   - family: Schyler
  #     fonts:
  #       - asset: fonts/Schyler-Regular.ttf
  #       - asset: fonts/Schyler-Italic.ttf
  #         style: italic
  #   - family: Trajan Pro
  #     fonts:
  #       - asset: fonts/TrajanPro.ttf
  #       - asset: fonts/TrajanPro_Bold.ttf
  #         weight: 700
  #
  # For details regarding fonts from package dependencies,
  # see https://flutter.dev/custom-fonts/#from-packages<|MERGE_RESOLUTION|>--- conflicted
+++ resolved
@@ -73,7 +73,6 @@
   asn1lib: ^0.6.4
   # for displaying incoming push requests as notifications
   flutter_local_notifications: ^1.4.1 # https://pub.dev/packages/flutter_local_notifications#-installing-tab-
-<<<<<<< HEAD
   # legacy support for loading old tokens:
   pi_authenticator_legacy:
     path: ./local_plugins/pi-authenticator-legacy
@@ -88,22 +87,6 @@
   local_auth: ^1.1.0
 
 
-=======
-  # locking the app with a password
-  #  passcode_screen: ^1.2.0
-  # managing lifecycle of app -> onPause, onResume
-  flutterlifecyclehooks: ^1.0.0
-  # manage settings
-  streaming_shared_preferences: ^1.0.1
-  # open links
-  url_launcher: ^5.5.0
-
-  flutter_localizations:
-    sdk: flutter
-  #  flutter_cupertino_localizations: ^1.0.1
-  intl: ^0.17.0
-#  intl_translation: any #^0.17.10
->>>>>>> 9f8e1512
 
 dev_dependencies:
   flutter_driver:
@@ -111,17 +94,12 @@
   test: any
 
   # dependencies to serialize objects to json
-<<<<<<< HEAD
   build_runner: ^1.10.1
   json_serializable: ^3.4.1
 
   intl_translation:
     git:
       url: https://github.com/timosturm/intl_translation.git
-=======
-  build_runner: 1.10.0
-  json_serializable: ^3.4.0
->>>>>>> 9f8e1512
 
 
 # For information on the generic Dart part of this file, see the
