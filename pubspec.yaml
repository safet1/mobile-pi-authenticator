--- conflicted
+++ resolved
@@ -2,7 +2,6 @@
 description: An OTP Authenticator App for privacyIDEA Authentication Server.
 homepage: https://netknights.it
 repository: https://github.com/privacyidea/pi-authenticator
-publish_to: none
 
 # The following defines the version and build number for your application.
 # A version number is three numbers separated by dots, like 1.2.43
@@ -14,11 +13,7 @@
 # In iOS, build-name is used as CFBundleShortVersionString while build-number used as CFBundleVersion.
 # Read more about iOS versioning at
 # https://developer.apple.com/library/archive/documentation/General/Reference/InfoPlistKeyReference/Articles/CoreFoundationKeys.html
-<<<<<<< HEAD
 version: 3.2.0+0302000 # TODO Set the right version number
-=======
-version: 3.1.5+0301005 # TODO Set the right version number
->>>>>>> 33930d2b
 # version: major.minor.build          + 2x major|2x minor|3x build
 # version: version number             + build number (optional)
 # android: build-name                 + versionCode
